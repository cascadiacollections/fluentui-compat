--- conflicted
+++ resolved
@@ -1,13 +1,9 @@
 export { bundleIcon } from './bundleIcon';
 export type { BundledIconProps } from './bundleIcon';
 export { useAsync } from './useAsync';
-<<<<<<< HEAD
-export { useConst } from './useConst';
-export { useForceUpdate } from './useForceUpdate';
-=======
 export { useBoolean } from './useBoolean';
 export type { IUseBooleanCallbacks } from './useBoolean';
 export { useConst } from './useConst';
+export { useForceUpdate } from './useForceUpdate';
 export { useSetTimeout } from './useSetTimeout';
-export type { UseSetTimeoutReturnType, TimeoutId } from './useSetTimeout';
->>>>>>> 9d629ab3
+export type { UseSetTimeoutReturnType, TimeoutId } from './useSetTimeout';