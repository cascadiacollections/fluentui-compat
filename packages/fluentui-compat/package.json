--- conflicted
+++ resolved
@@ -31,14 +31,9 @@
   },
   "peerDependencies": {
     "@fluentui/react-icons": ">=2.0.0",
-<<<<<<< HEAD
     "@fluentui/react-shared-contexts": ">=9.0.0",
-    "react": ">=16.14.0 <19.0.0",
-    "react-dom": ">=16.14.0 <19.0.0"
-=======
     "react": ">=16.14.0 <20.0.0",
     "react-dom": ">=16.14.0 <20.0.0"
->>>>>>> 0d122b57
   },
   "devDependencies": {
     "@fluentui/react-components": "^9.0.0",
