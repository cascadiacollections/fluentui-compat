lockfileVersion: '6.0'

settings:
  autoInstallPeers: false
  excludeLinksFromLockfile: false

importers:

  .: {}

  ../../packages/fluentui-compat:
    dependencies:
      '@fluentui/utilities':
        specifier: ^8.15.22
        version: 8.16.0(@types/react@19.2.2)(react@19.2.0)
    devDependencies:
      '@fluentui/react-components':
        specifier: ^9.0.0
        version: 9.72.2(@types/react-dom@19.2.1)(@types/react@19.2.2)(react-dom@19.2.0)(react@19.2.0)(scheduler@0.23.2)
      '@fluentui/react-icons':
        specifier: ^2.0.253
<<<<<<< HEAD
        version: 2.0.301(react@18.3.1)
      '@fluentui/react-shared-contexts':
        specifier: ^9.23.0
        version: 9.23.1(@types/react@18.3.23)(react@18.3.1)
=======
        version: 2.0.312(react@19.2.0)
>>>>>>> 0d122b57
      '@microsoft/api-documenter':
        specifier: ^7.25.17
        version: 7.27.1(@types/node@24.7.1)
      '@microsoft/api-extractor':
        specifier: ^7.44.0
        version: 7.53.1(@types/node@24.7.1)
      '@rushstack/heft':
        specifier: ^0.74.0
        version: 0.74.5(@types/node@24.7.1)
      '@testing-library/dom':
        specifier: ^10.4.0
        version: 10.4.1
      '@testing-library/jest-dom':
        specifier: ^6.6.3
        version: 6.9.1
      '@testing-library/react':
        specifier: ^16.1.0
        version: 16.3.0(@testing-library/dom@10.4.1)(@types/react-dom@19.2.1)(@types/react@19.2.2)(react-dom@19.2.0)(react@19.2.0)
      '@types/jest':
        specifier: ^30.0.0
        version: 30.0.0
      '@types/node':
        specifier: ^24.0.1
        version: 24.7.1
      '@types/react':
        specifier: ^19.1.7
        version: 19.2.2
      '@types/react-dom':
        specifier: ^19.1.5
        version: 19.2.1(@types/react@19.2.2)
      '@typescript-eslint/eslint-plugin':
        specifier: ^8.34.0
        version: 8.46.0(@typescript-eslint/parser@8.46.0)(eslint@9.37.0)(typescript@5.9.3)
      '@typescript-eslint/parser':
        specifier: ^8.33.1
        version: 8.46.0(eslint@9.37.0)(typescript@5.9.3)
      ajv:
        specifier: ^8.17.1
        version: 8.17.1
      eslint:
        specifier: ^9.29.0
        version: 9.37.0
      eslint-plugin-react:
        specifier: ^7.37.2
        version: 7.37.5(eslint@9.37.0)
      eslint-plugin-react-hooks:
        specifier: ^7.0.0
        version: 7.0.0(eslint@9.37.0)
      jest:
        specifier: ^30.0.0
        version: 30.2.0(@types/node@24.7.1)
      jest-environment-jsdom:
        specifier: ^30.0.0
        version: 30.2.0
      react:
        specifier: ^19.1.1
        version: 19.2.0
      react-dom:
        specifier: ^19.1.1
        version: 19.2.0(react@19.2.0)
      scheduler:
        specifier: ^0.23.0
        version: 0.23.2
      ts-jest:
        specifier: ^29.2.5
        version: 29.4.5(jest@30.2.0)(typescript@5.9.3)
      typescript:
        specifier: ~5.9.2
        version: 5.9.3

  ../../packages/fluentui-compat-webpack-plugin:
    devDependencies:
      '@babel/generator':
        specifier: ^7.28.3
        version: 7.28.3
      '@babel/parser':
        specifier: ^7.28.4
        version: 7.28.4
      '@babel/traverse':
        specifier: ^7.28.4
        version: 7.28.4
      '@babel/types':
        specifier: ^7.28.4
        version: 7.28.4
      '@types/babel__generator':
        specifier: ^7.27.0
        version: 7.27.0
      '@types/babel__traverse':
        specifier: ^7.28.0
        version: 7.28.0
      '@types/jest':
        specifier: ^30.0.0
        version: 30.0.0
      '@types/node':
        specifier: ^24.5.2
        version: 24.7.1
      '@types/webpack':
        specifier: ^4.41.0 || ^5.28.0
        version: 5.28.5
      '@typescript-eslint/eslint-plugin':
        specifier: ^7.18.0
        version: 7.18.0(@typescript-eslint/parser@7.18.0)(eslint@8.57.1)(typescript@5.9.3)
      '@typescript-eslint/parser':
        specifier: ^7.18.0
        version: 7.18.0(eslint@8.57.1)(typescript@5.9.3)
      eslint:
        specifier: ^8.57.1
        version: 8.57.1
      jest:
        specifier: ^30.0.4
        version: 30.2.0(@types/node@24.7.1)
      jest-junit:
        specifier: ^16.0.0
        version: 16.0.0
      ts-jest:
        specifier: ^29.4.0
        version: 29.4.5(jest@30.2.0)(typescript@5.9.3)
      typescript:
        specifier: ~5.9.2
        version: 5.9.3
      webpack:
        specifier: ^5.95.0
        version: 5.102.1

packages:

  /@adobe/css-tools@4.4.4:
    resolution: {integrity: sha512-Elp+iwUx5rN5+Y8xLt5/GRoG20WGoDCQ/1Fb+1LiGtvwbDavuSk0jhD/eZdckHAuzcDzccnkv+rEjyWfRx18gg==}
    dev: true

  /@asamuzakjp/css-color@3.2.0:
    resolution: {integrity: sha512-K1A6z8tS3XsmCMM86xoWdn7Fkdn9m6RSVtocUrJYIwZnFVkng/PvkEoWtOWmP+Scc6saYWHWZYbndEEXxl24jw==}
    dependencies:
      '@csstools/css-calc': 2.1.4(@csstools/css-parser-algorithms@3.0.5)(@csstools/css-tokenizer@3.0.4)
      '@csstools/css-color-parser': 3.1.0(@csstools/css-parser-algorithms@3.0.5)(@csstools/css-tokenizer@3.0.4)
      '@csstools/css-parser-algorithms': 3.0.5(@csstools/css-tokenizer@3.0.4)
      '@csstools/css-tokenizer': 3.0.4
      lru-cache: 10.4.3
    dev: true

  /@babel/code-frame@7.27.1:
    resolution: {integrity: sha512-cjQ7ZlQ0Mv3b47hABuTevyTuYN4i+loJKGeV9flcCgIK37cCXRh+L1bd3iBHlynerhQ7BhCkn2BPbQUL+rGqFg==}
    engines: {node: '>=6.9.0'}
    dependencies:
      '@babel/helper-validator-identifier': 7.27.1
      js-tokens: 4.0.0
      picocolors: 1.1.1
    dev: true

  /@babel/compat-data@7.28.4:
    resolution: {integrity: sha512-YsmSKC29MJwf0gF8Rjjrg5LQCmyh+j/nD8/eP7f+BeoQTKYqs9RoWbjGOdy0+1Ekr68RJZMUOPVQaQisnIo4Rw==}
    engines: {node: '>=6.9.0'}
    dev: true

  /@babel/core@7.28.4:
    resolution: {integrity: sha512-2BCOP7TN8M+gVDj7/ht3hsaO/B/n5oDbiAyyvnRlNOs+u1o+JWNYTQrmpuNp1/Wq2gcFrI01JAW+paEKDMx/CA==}
    engines: {node: '>=6.9.0'}
    dependencies:
      '@babel/code-frame': 7.27.1
      '@babel/generator': 7.28.3
      '@babel/helper-compilation-targets': 7.27.2
      '@babel/helper-module-transforms': 7.28.3(@babel/core@7.28.4)
      '@babel/helpers': 7.28.4
      '@babel/parser': 7.28.4
      '@babel/template': 7.27.2
      '@babel/traverse': 7.28.4
      '@babel/types': 7.28.4
      '@jridgewell/remapping': 2.3.5
      convert-source-map: 2.0.0
      debug: 4.4.3
      gensync: 1.0.0-beta.2
      json5: 2.2.3
      semver: 6.3.1
    transitivePeerDependencies:
      - supports-color
    dev: true

  /@babel/generator@7.28.3:
    resolution: {integrity: sha512-3lSpxGgvnmZznmBkCRnVREPUFJv2wrv9iAoFDvADJc0ypmdOxdUtcLeBgBJ6zE0PMeTKnxeQzyk0xTBq4Ep7zw==}
    engines: {node: '>=6.9.0'}
    dependencies:
      '@babel/parser': 7.28.4
      '@babel/types': 7.28.4
      '@jridgewell/gen-mapping': 0.3.13
      '@jridgewell/trace-mapping': 0.3.31
      jsesc: 3.1.0
    dev: true

  /@babel/helper-compilation-targets@7.27.2:
    resolution: {integrity: sha512-2+1thGUUWWjLTYTHZWK1n8Yga0ijBz1XAhUXcKy81rd5g6yh7hGqMp45v7cadSbEHc9G3OTv45SyneRN3ps4DQ==}
    engines: {node: '>=6.9.0'}
    dependencies:
      '@babel/compat-data': 7.28.4
      '@babel/helper-validator-option': 7.27.1
      browserslist: 4.26.3
      lru-cache: 5.1.1
      semver: 6.3.1
    dev: true

  /@babel/helper-globals@7.28.0:
    resolution: {integrity: sha512-+W6cISkXFa1jXsDEdYA8HeevQT/FULhxzR99pxphltZcVaugps53THCeiWA8SguxxpSp3gKPiuYfSWopkLQ4hw==}
    engines: {node: '>=6.9.0'}
    dev: true

  /@babel/helper-module-imports@7.27.1:
    resolution: {integrity: sha512-0gSFWUPNXNopqtIPQvlD5WgXYI5GY2kP2cCvoT8kczjbfcfuIljTbcWrulD1CIPIX2gt1wghbDy08yE1p+/r3w==}
    engines: {node: '>=6.9.0'}
    dependencies:
      '@babel/traverse': 7.28.4
      '@babel/types': 7.28.4
    transitivePeerDependencies:
      - supports-color
    dev: true

  /@babel/helper-module-transforms@7.28.3(@babel/core@7.28.4):
    resolution: {integrity: sha512-gytXUbs8k2sXS9PnQptz5o0QnpLL51SwASIORY6XaBKF88nsOT0Zw9szLqlSGQDP/4TljBAD5y98p2U1fqkdsw==}
    engines: {node: '>=6.9.0'}
    peerDependencies:
      '@babel/core': ^7.0.0
    dependencies:
      '@babel/core': 7.28.4
      '@babel/helper-module-imports': 7.27.1
      '@babel/helper-validator-identifier': 7.27.1
      '@babel/traverse': 7.28.4
    transitivePeerDependencies:
      - supports-color
    dev: true

  /@babel/helper-plugin-utils@7.27.1:
    resolution: {integrity: sha512-1gn1Up5YXka3YYAHGKpbideQ5Yjf1tDa9qYcgysz+cNCXukyLl6DjPXhD3VRwSb8c0J9tA4b2+rHEZtc6R0tlw==}
    engines: {node: '>=6.9.0'}
    dev: true

  /@babel/helper-string-parser@7.27.1:
    resolution: {integrity: sha512-qMlSxKbpRlAridDExk92nSobyDdpPijUq2DW6oDnUqd0iOGxmQjyqhMIihI9+zv4LPyZdRje2cavWPbCbWm3eA==}
    engines: {node: '>=6.9.0'}
    dev: true

  /@babel/helper-validator-identifier@7.27.1:
    resolution: {integrity: sha512-D2hP9eA+Sqx1kBZgzxZh0y1trbuU+JoDkiEwqhQ36nodYqJwyEIhPSdMNd7lOm/4io72luTPWH20Yda0xOuUow==}
    engines: {node: '>=6.9.0'}
    dev: true

  /@babel/helper-validator-option@7.27.1:
    resolution: {integrity: sha512-YvjJow9FxbhFFKDSuFnVCe2WxXk1zWc22fFePVNEaWJEu8IrZVlda6N0uHwzZrUM1il7NC9Mlp4MaJYbYd9JSg==}
    engines: {node: '>=6.9.0'}
    dev: true

  /@babel/helpers@7.28.4:
    resolution: {integrity: sha512-HFN59MmQXGHVyYadKLVumYsA9dBFun/ldYxipEjzA4196jpLZd8UjEEBLkbEkvfYreDqJhZxYAWFPtrfhNpj4w==}
    engines: {node: '>=6.9.0'}
    dependencies:
      '@babel/template': 7.27.2
      '@babel/types': 7.28.4
    dev: true

  /@babel/parser@7.28.4:
    resolution: {integrity: sha512-yZbBqeM6TkpP9du/I2pUZnJsRMGGvOuIrhjzC1AwHwW+6he4mni6Bp/m8ijn0iOuZuPI2BfkCoSRunpyjnrQKg==}
    engines: {node: '>=6.0.0'}
    hasBin: true
    dependencies:
      '@babel/types': 7.28.4
    dev: true

  /@babel/plugin-syntax-async-generators@7.8.4(@babel/core@7.28.4):
    resolution: {integrity: sha512-tycmZxkGfZaxhMRbXlPXuVFpdWlXpir2W4AMhSJgRKzk/eDlIXOhb2LHWoLpDF7TEHylV5zNhykX6KAgHJmTNw==}
    peerDependencies:
      '@babel/core': ^7.0.0-0
    dependencies:
      '@babel/core': 7.28.4
      '@babel/helper-plugin-utils': 7.27.1
    dev: true

  /@babel/plugin-syntax-bigint@7.8.3(@babel/core@7.28.4):
    resolution: {integrity: sha512-wnTnFlG+YxQm3vDxpGE57Pj0srRU4sHE/mDkt1qv2YJJSeUAec2ma4WLUnUPeKjyrfntVwe/N6dCXpU+zL3Npg==}
    peerDependencies:
      '@babel/core': ^7.0.0-0
    dependencies:
      '@babel/core': 7.28.4
      '@babel/helper-plugin-utils': 7.27.1
    dev: true

  /@babel/plugin-syntax-class-properties@7.12.13(@babel/core@7.28.4):
    resolution: {integrity: sha512-fm4idjKla0YahUNgFNLCB0qySdsoPiZP3iQE3rky0mBUtMZ23yDJ9SJdg6dXTSDnulOVqiF3Hgr9nbXvXTQZYA==}
    peerDependencies:
      '@babel/core': ^7.0.0-0
    dependencies:
      '@babel/core': 7.28.4
      '@babel/helper-plugin-utils': 7.27.1
    dev: true

  /@babel/plugin-syntax-class-static-block@7.14.5(@babel/core@7.28.4):
    resolution: {integrity: sha512-b+YyPmr6ldyNnM6sqYeMWE+bgJcJpO6yS4QD7ymxgH34GBPNDM/THBh8iunyvKIZztiwLH4CJZ0RxTk9emgpjw==}
    engines: {node: '>=6.9.0'}
    peerDependencies:
      '@babel/core': ^7.0.0-0
    dependencies:
      '@babel/core': 7.28.4
      '@babel/helper-plugin-utils': 7.27.1
    dev: true

  /@babel/plugin-syntax-import-attributes@7.27.1(@babel/core@7.28.4):
    resolution: {integrity: sha512-oFT0FrKHgF53f4vOsZGi2Hh3I35PfSmVs4IBFLFj4dnafP+hIWDLg3VyKmUHfLoLHlyxY4C7DGtmHuJgn+IGww==}
    engines: {node: '>=6.9.0'}
    peerDependencies:
      '@babel/core': ^7.0.0-0
    dependencies:
      '@babel/core': 7.28.4
      '@babel/helper-plugin-utils': 7.27.1
    dev: true

  /@babel/plugin-syntax-import-meta@7.10.4(@babel/core@7.28.4):
    resolution: {integrity: sha512-Yqfm+XDx0+Prh3VSeEQCPU81yC+JWZ2pDPFSS4ZdpfZhp4MkFMaDC1UqseovEKwSUpnIL7+vK+Clp7bfh0iD7g==}
    peerDependencies:
      '@babel/core': ^7.0.0-0
    dependencies:
      '@babel/core': 7.28.4
      '@babel/helper-plugin-utils': 7.27.1
    dev: true

  /@babel/plugin-syntax-json-strings@7.8.3(@babel/core@7.28.4):
    resolution: {integrity: sha512-lY6kdGpWHvjoe2vk4WrAapEuBR69EMxZl+RoGRhrFGNYVK8mOPAW8VfbT/ZgrFbXlDNiiaxQnAtgVCZ6jv30EA==}
    peerDependencies:
      '@babel/core': ^7.0.0-0
    dependencies:
      '@babel/core': 7.28.4
      '@babel/helper-plugin-utils': 7.27.1
    dev: true

  /@babel/plugin-syntax-jsx@7.27.1(@babel/core@7.28.4):
    resolution: {integrity: sha512-y8YTNIeKoyhGd9O0Jiyzyyqk8gdjnumGTQPsz0xOZOQ2RmkVJeZ1vmmfIvFEKqucBG6axJGBZDE/7iI5suUI/w==}
    engines: {node: '>=6.9.0'}
    peerDependencies:
      '@babel/core': ^7.0.0-0
    dependencies:
      '@babel/core': 7.28.4
      '@babel/helper-plugin-utils': 7.27.1
    dev: true

  /@babel/plugin-syntax-logical-assignment-operators@7.10.4(@babel/core@7.28.4):
    resolution: {integrity: sha512-d8waShlpFDinQ5MtvGU9xDAOzKH47+FFoney2baFIoMr952hKOLp1HR7VszoZvOsV/4+RRszNY7D17ba0te0ig==}
    peerDependencies:
      '@babel/core': ^7.0.0-0
    dependencies:
      '@babel/core': 7.28.4
      '@babel/helper-plugin-utils': 7.27.1
    dev: true

  /@babel/plugin-syntax-nullish-coalescing-operator@7.8.3(@babel/core@7.28.4):
    resolution: {integrity: sha512-aSff4zPII1u2QD7y+F8oDsz19ew4IGEJg9SVW+bqwpwtfFleiQDMdzA/R+UlWDzfnHFCxxleFT0PMIrR36XLNQ==}
    peerDependencies:
      '@babel/core': ^7.0.0-0
    dependencies:
      '@babel/core': 7.28.4
      '@babel/helper-plugin-utils': 7.27.1
    dev: true

  /@babel/plugin-syntax-numeric-separator@7.10.4(@babel/core@7.28.4):
    resolution: {integrity: sha512-9H6YdfkcK/uOnY/K7/aA2xpzaAgkQn37yzWUMRK7OaPOqOpGS1+n0H5hxT9AUw9EsSjPW8SVyMJwYRtWs3X3ug==}
    peerDependencies:
      '@babel/core': ^7.0.0-0
    dependencies:
      '@babel/core': 7.28.4
      '@babel/helper-plugin-utils': 7.27.1
    dev: true

  /@babel/plugin-syntax-object-rest-spread@7.8.3(@babel/core@7.28.4):
    resolution: {integrity: sha512-XoqMijGZb9y3y2XskN+P1wUGiVwWZ5JmoDRwx5+3GmEplNyVM2s2Dg8ILFQm8rWM48orGy5YpI5Bl8U1y7ydlA==}
    peerDependencies:
      '@babel/core': ^7.0.0-0
    dependencies:
      '@babel/core': 7.28.4
      '@babel/helper-plugin-utils': 7.27.1
    dev: true

  /@babel/plugin-syntax-optional-catch-binding@7.8.3(@babel/core@7.28.4):
    resolution: {integrity: sha512-6VPD0Pc1lpTqw0aKoeRTMiB+kWhAoT24PA+ksWSBrFtl5SIRVpZlwN3NNPQjehA2E/91FV3RjLWoVTglWcSV3Q==}
    peerDependencies:
      '@babel/core': ^7.0.0-0
    dependencies:
      '@babel/core': 7.28.4
      '@babel/helper-plugin-utils': 7.27.1
    dev: true

  /@babel/plugin-syntax-optional-chaining@7.8.3(@babel/core@7.28.4):
    resolution: {integrity: sha512-KoK9ErH1MBlCPxV0VANkXW2/dw4vlbGDrFgz8bmUsBGYkFRcbRwMh6cIJubdPrkxRwuGdtCk0v/wPTKbQgBjkg==}
    peerDependencies:
      '@babel/core': ^7.0.0-0
    dependencies:
      '@babel/core': 7.28.4
      '@babel/helper-plugin-utils': 7.27.1
    dev: true

  /@babel/plugin-syntax-private-property-in-object@7.14.5(@babel/core@7.28.4):
    resolution: {integrity: sha512-0wVnp9dxJ72ZUJDV27ZfbSj6iHLoytYZmh3rFcxNnvsJF3ktkzLDZPy/mA17HGsaQT3/DQsWYX1f1QGWkCoVUg==}
    engines: {node: '>=6.9.0'}
    peerDependencies:
      '@babel/core': ^7.0.0-0
    dependencies:
      '@babel/core': 7.28.4
      '@babel/helper-plugin-utils': 7.27.1
    dev: true

  /@babel/plugin-syntax-top-level-await@7.14.5(@babel/core@7.28.4):
    resolution: {integrity: sha512-hx++upLv5U1rgYfwe1xBQUhRmU41NEvpUvrp8jkrSCdvGSnM5/qdRMtylJ6PG5OFkBaHkbTAKTnd3/YyESRHFw==}
    engines: {node: '>=6.9.0'}
    peerDependencies:
      '@babel/core': ^7.0.0-0
    dependencies:
      '@babel/core': 7.28.4
      '@babel/helper-plugin-utils': 7.27.1
    dev: true

  /@babel/plugin-syntax-typescript@7.27.1(@babel/core@7.28.4):
    resolution: {integrity: sha512-xfYCBMxveHrRMnAWl1ZlPXOZjzkN82THFvLhQhFXFt81Z5HnN+EtUkZhv/zcKpmT3fzmWZB0ywiBrbC3vogbwQ==}
    engines: {node: '>=6.9.0'}
    peerDependencies:
      '@babel/core': ^7.0.0-0
    dependencies:
      '@babel/core': 7.28.4
      '@babel/helper-plugin-utils': 7.27.1
    dev: true

  /@babel/runtime@7.28.4:
    resolution: {integrity: sha512-Q/N6JNWvIvPnLDvjlE1OUBLPQHH6l3CltCEsHIujp45zQUSSh8K+gHnaEX45yAT1nyngnINhvWtzN+Nb9D8RAQ==}
    engines: {node: '>=6.9.0'}
    dev: true

  /@babel/template@7.27.2:
    resolution: {integrity: sha512-LPDZ85aEJyYSd18/DkjNh4/y1ntkE5KwUHWTiqgRxruuZL2F1yuHligVHLvcHY2vMHXttKFpJn6LwfI7cw7ODw==}
    engines: {node: '>=6.9.0'}
    dependencies:
      '@babel/code-frame': 7.27.1
      '@babel/parser': 7.28.4
      '@babel/types': 7.28.4
    dev: true

  /@babel/traverse@7.28.4:
    resolution: {integrity: sha512-YEzuboP2qvQavAcjgQNVgsvHIDv6ZpwXvcvjmyySP2DIMuByS/6ioU5G9pYrWHM6T2YDfc7xga9iNzYOs12CFQ==}
    engines: {node: '>=6.9.0'}
    dependencies:
      '@babel/code-frame': 7.27.1
      '@babel/generator': 7.28.3
      '@babel/helper-globals': 7.28.0
      '@babel/parser': 7.28.4
      '@babel/template': 7.27.2
      '@babel/types': 7.28.4
      debug: 4.4.3
    transitivePeerDependencies:
      - supports-color
    dev: true

  /@babel/types@7.28.4:
    resolution: {integrity: sha512-bkFqkLhh3pMBUQQkpVgWDWq/lqzc2678eUyDlTBhRqhCHFguYYGM0Efga7tYk4TogG/3x0EEl66/OQ+WGbWB/Q==}
    engines: {node: '>=6.9.0'}
    dependencies:
      '@babel/helper-string-parser': 7.27.1
      '@babel/helper-validator-identifier': 7.27.1
    dev: true

  /@bcoe/v8-coverage@0.2.3:
    resolution: {integrity: sha512-0hYQ8SB4Db5zvZB4axdMHGwEaQjkZzFjQiN9LVYvIFB2nSUHW9tYpxWriPrWDASIxiaXax83REcLxuSdnGPZtw==}
    dev: true

  /@csstools/color-helpers@5.1.0:
    resolution: {integrity: sha512-S11EXWJyy0Mz5SYvRmY8nJYTFFd1LCNV+7cXyAgQtOOuzb4EsgfqDufL+9esx72/eLhsRdGZwaldu/h+E4t4BA==}
    engines: {node: '>=18'}
    dev: true

  /@csstools/css-calc@2.1.4(@csstools/css-parser-algorithms@3.0.5)(@csstools/css-tokenizer@3.0.4):
    resolution: {integrity: sha512-3N8oaj+0juUw/1H3YwmDDJXCgTB1gKU6Hc/bB502u9zR0q2vd786XJH9QfrKIEgFlZmhZiq6epXl4rHqhzsIgQ==}
    engines: {node: '>=18'}
    peerDependencies:
      '@csstools/css-parser-algorithms': ^3.0.5
      '@csstools/css-tokenizer': ^3.0.4
    dependencies:
      '@csstools/css-parser-algorithms': 3.0.5(@csstools/css-tokenizer@3.0.4)
      '@csstools/css-tokenizer': 3.0.4
    dev: true

  /@csstools/css-color-parser@3.1.0(@csstools/css-parser-algorithms@3.0.5)(@csstools/css-tokenizer@3.0.4):
    resolution: {integrity: sha512-nbtKwh3a6xNVIp/VRuXV64yTKnb1IjTAEEh3irzS+HkKjAOYLTGNb9pmVNntZ8iVBHcWDA2Dof0QtPgFI1BaTA==}
    engines: {node: '>=18'}
    peerDependencies:
      '@csstools/css-parser-algorithms': ^3.0.5
      '@csstools/css-tokenizer': ^3.0.4
    dependencies:
      '@csstools/color-helpers': 5.1.0
      '@csstools/css-calc': 2.1.4(@csstools/css-parser-algorithms@3.0.5)(@csstools/css-tokenizer@3.0.4)
      '@csstools/css-parser-algorithms': 3.0.5(@csstools/css-tokenizer@3.0.4)
      '@csstools/css-tokenizer': 3.0.4
    dev: true

  /@csstools/css-parser-algorithms@3.0.5(@csstools/css-tokenizer@3.0.4):
    resolution: {integrity: sha512-DaDeUkXZKjdGhgYaHNJTV9pV7Y9B3b644jCLs9Upc3VeNGg6LWARAT6O+Q+/COo+2gg/bM5rhpMAtf70WqfBdQ==}
    engines: {node: '>=18'}
    peerDependencies:
      '@csstools/css-tokenizer': ^3.0.4
    dependencies:
      '@csstools/css-tokenizer': 3.0.4
    dev: true

  /@csstools/css-tokenizer@3.0.4:
    resolution: {integrity: sha512-Vd/9EVDiu6PPJt9yAh6roZP6El1xHrdvIVGjyBsHR0RYwNHgL7FJPyIIW4fANJNG6FtyZfvlRPpFI4ZM/lubvw==}
    engines: {node: '>=18'}
    dev: true

  /@ctrl/tinycolor@3.6.1:
    resolution: {integrity: sha512-SITSV6aIXsuVNV3f3O0f2n/cgyEDWoSqtZMYiAmcsYHydcKrOz3gUxB/iXd/Qf08+IZX4KpgNbvUdMBmWz+kcA==}
    engines: {node: '>=10'}
    dev: true

  /@emnapi/core@1.5.0:
    resolution: {integrity: sha512-sbP8GzB1WDzacS8fgNPpHlp6C9VZe+SJP3F90W9rLemaQj2PzIuTEl1qDOYQf58YIpyjViI24y9aPWCjEzY2cg==}
    requiresBuild: true
    dependencies:
      '@emnapi/wasi-threads': 1.1.0
      tslib: 2.8.1
    dev: true
    optional: true

  /@emnapi/runtime@1.5.0:
    resolution: {integrity: sha512-97/BJ3iXHww3djw6hYIfErCZFee7qCtrneuLa20UXFCOTCfBM2cvQHjWJ2EG0s0MtdNwInarqCTz35i4wWXHsQ==}
    requiresBuild: true
    dependencies:
      tslib: 2.8.1
    dev: true
    optional: true

  /@emnapi/wasi-threads@1.1.0:
    resolution: {integrity: sha512-WI0DdZ8xFSbgMjR1sFsKABJ/C5OnRrjT06JXbZKexJGrDuPTzZdDYfFlsgcCXCyf+suG5QU2e/y1Wo2V/OapLQ==}
    requiresBuild: true
    dependencies:
      tslib: 2.8.1
    dev: true
    optional: true

  /@emotion/hash@0.9.2:
    resolution: {integrity: sha512-MyqliTZGuOm3+5ZRSaaBGP3USLw6+EGykkwZns2EPC5g8jJ4z9OrdZY9apkl3+UP9+sdz76YYkwCKP5gh8iY3g==}
    dev: true

  /@eslint-community/eslint-utils@4.9.0(eslint@8.57.1):
    resolution: {integrity: sha512-ayVFHdtZ+hsq1t2Dy24wCmGXGe4q9Gu3smhLYALJrr473ZH27MsnSL+LKUlimp4BWJqMDMLmPpx/Q9R3OAlL4g==}
    engines: {node: ^12.22.0 || ^14.17.0 || >=16.0.0}
    peerDependencies:
      eslint: ^6.0.0 || ^7.0.0 || >=8.0.0
    dependencies:
      eslint: 8.57.1
      eslint-visitor-keys: 3.4.3
    dev: true

  /@eslint-community/eslint-utils@4.9.0(eslint@9.37.0):
    resolution: {integrity: sha512-ayVFHdtZ+hsq1t2Dy24wCmGXGe4q9Gu3smhLYALJrr473ZH27MsnSL+LKUlimp4BWJqMDMLmPpx/Q9R3OAlL4g==}
    engines: {node: ^12.22.0 || ^14.17.0 || >=16.0.0}
    peerDependencies:
      eslint: ^6.0.0 || ^7.0.0 || >=8.0.0
    dependencies:
      eslint: 9.37.0
      eslint-visitor-keys: 3.4.3
    dev: true

  /@eslint-community/regexpp@4.12.1:
    resolution: {integrity: sha512-CCZCDJuduB9OUkFkY2IgppNZMi2lBQgD2qzwXkEia16cge2pijY/aXi96CJMquDMn3nJdlPV1A5KrJEXwfLNzQ==}
    engines: {node: ^12.0.0 || ^14.0.0 || >=16.0.0}
    dev: true

  /@eslint/config-array@0.21.0:
    resolution: {integrity: sha512-ENIdc4iLu0d93HeYirvKmrzshzofPw6VkZRKQGe9Nv46ZnWUzcF1xV01dcvEg/1wXUR61OmmlSfyeyO7EvjLxQ==}
    engines: {node: ^18.18.0 || ^20.9.0 || >=21.1.0}
    dependencies:
      '@eslint/object-schema': 2.1.6
      debug: 4.4.3
      minimatch: 3.1.2
    transitivePeerDependencies:
      - supports-color
    dev: true

  /@eslint/config-helpers@0.4.0:
    resolution: {integrity: sha512-WUFvV4WoIwW8Bv0KeKCIIEgdSiFOsulyN0xrMu+7z43q/hkOLXjvb5u7UC9jDxvRzcrbEmuZBX5yJZz1741jog==}
    engines: {node: ^18.18.0 || ^20.9.0 || >=21.1.0}
    dependencies:
      '@eslint/core': 0.16.0
    dev: true

  /@eslint/core@0.16.0:
    resolution: {integrity: sha512-nmC8/totwobIiFcGkDza3GIKfAw1+hLiYVrh3I1nIomQ8PEr5cxg34jnkmGawul/ep52wGRAcyeDCNtWKSOj4Q==}
    engines: {node: ^18.18.0 || ^20.9.0 || >=21.1.0}
    dependencies:
      '@types/json-schema': 7.0.15
    dev: true

  /@eslint/eslintrc@2.1.4:
    resolution: {integrity: sha512-269Z39MS6wVJtsoUl10L60WdkhJVdPG24Q4eZTH3nnF6lpvSShEK3wQjDX9JRWAUPvPh7COouPpU9IrqaZFvtQ==}
    engines: {node: ^12.22.0 || ^14.17.0 || >=16.0.0}
    dependencies:
      ajv: 6.12.6
      debug: 4.4.3
      espree: 9.6.1
      globals: 13.24.0
      ignore: 5.3.2
      import-fresh: 3.3.1
      js-yaml: 4.1.0
      minimatch: 3.1.2
      strip-json-comments: 3.1.1
    transitivePeerDependencies:
      - supports-color
    dev: true

  /@eslint/eslintrc@3.3.1:
    resolution: {integrity: sha512-gtF186CXhIl1p4pJNGZw8Yc6RlshoePRvE0X91oPGb3vZ8pM3qOS9W9NGPat9LziaBV7XrJWGylNQXkGcnM3IQ==}
    engines: {node: ^18.18.0 || ^20.9.0 || >=21.1.0}
    dependencies:
      ajv: 6.12.6
      debug: 4.4.3
      espree: 10.4.0
      globals: 14.0.0
      ignore: 5.3.2
      import-fresh: 3.3.1
      js-yaml: 4.1.0
      minimatch: 3.1.2
      strip-json-comments: 3.1.1
    transitivePeerDependencies:
      - supports-color
    dev: true

  /@eslint/js@8.57.1:
    resolution: {integrity: sha512-d9zaMRSTIKDLhctzH12MtXvJKSSUhaHcjV+2Z+GK+EEY7XKpP5yR4x+N3TAcHTcu963nIr+TMcCb4DBCYX1z6Q==}
    engines: {node: ^12.22.0 || ^14.17.0 || >=16.0.0}
    dev: true

  /@eslint/js@9.37.0:
    resolution: {integrity: sha512-jaS+NJ+hximswBG6pjNX0uEJZkrT0zwpVi3BA3vX22aFGjJjmgSTSmPpZCRKmoBL5VY/M6p0xsSJx7rk7sy5gg==}
    engines: {node: ^18.18.0 || ^20.9.0 || >=21.1.0}
    dev: true

  /@eslint/object-schema@2.1.6:
    resolution: {integrity: sha512-RBMg5FRL0I0gs51M/guSAj5/e14VQ4tpZnQNWwuDT66P14I43ItmPfIZRhO9fUVIPOAQXU47atlywZ/czoqFPA==}
    engines: {node: ^18.18.0 || ^20.9.0 || >=21.1.0}
    dev: true

  /@eslint/plugin-kit@0.4.0:
    resolution: {integrity: sha512-sB5uyeq+dwCWyPi31B2gQlVlo+j5brPlWx4yZBrEaRo/nhdDE8Xke1gsGgtiBdaBTxuTkceLVuVt/pclrasb0A==}
    engines: {node: ^18.18.0 || ^20.9.0 || >=21.1.0}
    dependencies:
      '@eslint/core': 0.16.0
      levn: 0.4.1
    dev: true

  /@floating-ui/core@1.7.3:
    resolution: {integrity: sha512-sGnvb5dmrJaKEZ+LDIpguvdX3bDlEllmv4/ClQ9awcmCZrlx5jQyyMWFM5kBI+EyNOCDDiKk8il0zeuX3Zlg/w==}
    dependencies:
      '@floating-ui/utils': 0.2.10
    dev: true

  /@floating-ui/devtools@0.2.3(@floating-ui/dom@1.7.4):
    resolution: {integrity: sha512-ZTcxTvgo9CRlP7vJV62yCxdqmahHTGpSTi5QaTDgGoyQq0OyjaVZhUhXv/qdkQFOI3Sxlfmz0XGG4HaZMsDf8Q==}
    peerDependencies:
      '@floating-ui/dom': ^1.0.0
    dependencies:
      '@floating-ui/dom': 1.7.4
    dev: true

  /@floating-ui/dom@1.7.4:
    resolution: {integrity: sha512-OOchDgh4F2CchOX94cRVqhvy7b3AFb+/rQXyswmzmGakRfkMgoWVjfnLWkRirfLEfuD4ysVW16eXzwt3jHIzKA==}
    dependencies:
      '@floating-ui/core': 1.7.3
      '@floating-ui/utils': 0.2.10
    dev: true

  /@floating-ui/utils@0.2.10:
    resolution: {integrity: sha512-aGTxbpbg8/b5JfU1HXSrbH3wXZuLPJcNEcZQFMxLs3oSzgtVu6nFPkbbGGUvBcUjKV2YyB9Wxxabo+HEH9tcRQ==}
    dev: true

  /@fluentui/dom-utilities@2.3.10:
    resolution: {integrity: sha512-6WDImiLqTOpkEtfUKSStcTDpzmJfL6ZammomcjawN9xH/8u8G3Hx72CIt2MNck9giw/oUlNLJFdWRAjeP3rmPQ==}
    dependencies:
      '@fluentui/set-version': 8.2.24
      tslib: 2.8.1
    dev: false

  /@fluentui/keyboard-keys@9.0.8:
    resolution: {integrity: sha512-iUSJUUHAyTosnXK8O2Ilbfxma+ZyZPMua5vB028Ys96z80v+LFwntoehlFsdH3rMuPsA8GaC1RE7LMezwPBPdw==}
    dependencies:
      '@swc/helpers': 0.5.17
    dev: true

  /@fluentui/merge-styles@8.6.14:
    resolution: {integrity: sha512-vghuHFAfQgS9WLIIs4kgDOCh/DHd5vGIddP4/bzposhlAVLZR6wUBqldm9AuCdY88r5LyCRMavVJLV+Up3xdvA==}
    dependencies:
      '@fluentui/set-version': 8.2.24
      tslib: 2.8.1
    dev: false

  /@fluentui/priority-overflow@9.2.0:
    resolution: {integrity: sha512-uwB5drtNGeEdLO3CEzM/VolyzkywIgpNhuOzFrLbKFxq20kCqteRDkUJIySgYu/+rK+Cyl8xiKmLzey49nlocg==}
    dependencies:
      '@swc/helpers': 0.5.17
    dev: true

  /@fluentui/react-accordion@9.8.9(@types/react-dom@19.2.1)(@types/react@19.2.2)(react-dom@19.2.0)(react@19.2.0)(scheduler@0.23.2):
    resolution: {integrity: sha512-rMpUCixCr2UNjYo8a2z2c8seOENheSpz8d6tnDxUhBovtd6pTdq7kfgDRYIWwWWGRcQpJHt3IHRFllLF5A2oJQ==}
    peerDependencies:
      '@types/react': '>=16.14.0 <20.0.0'
      '@types/react-dom': '>=16.9.0 <20.0.0'
      react: '>=16.14.0 <20.0.0'
      react-dom: '>=16.14.0 <20.0.0'
    dependencies:
      '@fluentui/react-aria': 9.17.2(@types/react-dom@19.2.1)(@types/react@19.2.2)(react-dom@19.2.0)(react@19.2.0)
      '@fluentui/react-context-selector': 9.2.9(@types/react-dom@19.2.1)(@types/react@19.2.2)(react-dom@19.2.0)(react@19.2.0)(scheduler@0.23.2)
      '@fluentui/react-icons': 2.0.312(react@19.2.0)
      '@fluentui/react-jsx-runtime': 9.2.2(@types/react@19.2.2)(react@19.2.0)
      '@fluentui/react-motion': 9.11.1(@types/react-dom@19.2.1)(@types/react@19.2.2)(react-dom@19.2.0)(react@19.2.0)
      '@fluentui/react-motion-components-preview': 0.11.1(@types/react-dom@19.2.1)(@types/react@19.2.2)(react-dom@19.2.0)(react@19.2.0)
      '@fluentui/react-shared-contexts': 9.25.2(@types/react@19.2.2)(react@19.2.0)
      '@fluentui/react-tabster': 9.26.7(@types/react-dom@19.2.1)(@types/react@19.2.2)(react-dom@19.2.0)(react@19.2.0)
      '@fluentui/react-theme': 9.2.0
      '@fluentui/react-utilities': 9.25.1(@types/react@19.2.2)(react@19.2.0)
      '@griffel/react': 1.5.30(react@19.2.0)
      '@swc/helpers': 0.5.17
      '@types/react': 19.2.2
      '@types/react-dom': 19.2.1(@types/react@19.2.2)
      react: 19.2.0
      react-dom: 19.2.0(react@19.2.0)
    transitivePeerDependencies:
      - scheduler
    dev: true

  /@fluentui/react-alert@9.0.0-beta.125(@types/react-dom@19.2.1)(@types/react@19.2.2)(react-dom@19.2.0)(react@19.2.0)(scheduler@0.23.2):
    resolution: {integrity: sha512-mJCSunxcYMbUcEdUnjmRXwCuBvlcwvuVKt83CSkiPs7AJThkJIDtSIuYKAo1tIHLnKCvCnAqyOLp2nZBfTBFiA==}
    peerDependencies:
      '@types/react': '>=16.14.0 <20.0.0'
      '@types/react-dom': '>=16.9.0 <20.0.0'
      react: '>=16.14.0 <20.0.0'
      react-dom: '>=16.14.0 <20.0.0'
    dependencies:
      '@fluentui/react-avatar': 9.9.8(@types/react-dom@19.2.1)(@types/react@19.2.2)(react-dom@19.2.0)(react@19.2.0)(scheduler@0.23.2)
      '@fluentui/react-button': 9.6.8(@types/react-dom@19.2.1)(@types/react@19.2.2)(react-dom@19.2.0)(react@19.2.0)
      '@fluentui/react-icons': 2.0.312(react@19.2.0)
      '@fluentui/react-jsx-runtime': 9.2.2(@types/react@19.2.2)(react@19.2.0)
      '@fluentui/react-tabster': 9.26.7(@types/react-dom@19.2.1)(@types/react@19.2.2)(react-dom@19.2.0)(react@19.2.0)
      '@fluentui/react-theme': 9.2.0
      '@fluentui/react-utilities': 9.25.1(@types/react@19.2.2)(react@19.2.0)
      '@griffel/react': 1.5.30(react@19.2.0)
      '@swc/helpers': 0.5.17
      '@types/react': 19.2.2
      '@types/react-dom': 19.2.1(@types/react@19.2.2)
      react: 19.2.0
      react-dom: 19.2.0(react@19.2.0)
    transitivePeerDependencies:
      - scheduler
    dev: true

  /@fluentui/react-aria@9.17.2(@types/react-dom@19.2.1)(@types/react@19.2.2)(react-dom@19.2.0)(react@19.2.0):
    resolution: {integrity: sha512-FNvToKxXBob6R0Z0SSpB7S9UAtRLrNh1tLrp09P2J3/zb5RYQU3JQBB8cw5FT7Tid2XheBnxCGb1X8hVfsc3aw==}
    peerDependencies:
      '@types/react': '>=16.14.0 <20.0.0'
      '@types/react-dom': '>=16.9.0 <20.0.0'
      react: '>=16.14.0 <20.0.0'
      react-dom: '>=16.14.0 <20.0.0'
    dependencies:
      '@fluentui/keyboard-keys': 9.0.8
      '@fluentui/react-jsx-runtime': 9.2.2(@types/react@19.2.2)(react@19.2.0)
      '@fluentui/react-shared-contexts': 9.25.2(@types/react@19.2.2)(react@19.2.0)
      '@fluentui/react-tabster': 9.26.7(@types/react-dom@19.2.1)(@types/react@19.2.2)(react-dom@19.2.0)(react@19.2.0)
      '@fluentui/react-utilities': 9.25.1(@types/react@19.2.2)(react@19.2.0)
      '@swc/helpers': 0.5.17
      '@types/react': 19.2.2
      '@types/react-dom': 19.2.1(@types/react@19.2.2)
      react: 19.2.0
      react-dom: 19.2.0(react@19.2.0)
    dev: true

  /@fluentui/react-avatar@9.9.8(@types/react-dom@19.2.1)(@types/react@19.2.2)(react-dom@19.2.0)(react@19.2.0)(scheduler@0.23.2):
    resolution: {integrity: sha512-gsNsoXDRVsalRFZym2PR6xac+2E03JVQ+lN/+JMnNzBdEgY4/FsfimXKk1XanGDyQkYyQplnS9R4tq6PwwtrMg==}
    peerDependencies:
      '@types/react': '>=16.14.0 <20.0.0'
      '@types/react-dom': '>=16.9.0 <20.0.0'
      react: '>=16.14.0 <20.0.0'
      react-dom: '>=16.14.0 <20.0.0'
    dependencies:
      '@fluentui/react-badge': 9.4.7(@types/react-dom@19.2.1)(@types/react@19.2.2)(react-dom@19.2.0)(react@19.2.0)
      '@fluentui/react-context-selector': 9.2.9(@types/react-dom@19.2.1)(@types/react@19.2.2)(react-dom@19.2.0)(react@19.2.0)(scheduler@0.23.2)
      '@fluentui/react-icons': 2.0.312(react@19.2.0)
      '@fluentui/react-jsx-runtime': 9.2.2(@types/react@19.2.2)(react@19.2.0)
      '@fluentui/react-popover': 9.12.8(@types/react-dom@19.2.1)(@types/react@19.2.2)(react-dom@19.2.0)(react@19.2.0)(scheduler@0.23.2)
      '@fluentui/react-shared-contexts': 9.25.2(@types/react@19.2.2)(react@19.2.0)
      '@fluentui/react-tabster': 9.26.7(@types/react-dom@19.2.1)(@types/react@19.2.2)(react-dom@19.2.0)(react@19.2.0)
      '@fluentui/react-theme': 9.2.0
      '@fluentui/react-tooltip': 9.8.7(@types/react-dom@19.2.1)(@types/react@19.2.2)(react-dom@19.2.0)(react@19.2.0)
      '@fluentui/react-utilities': 9.25.1(@types/react@19.2.2)(react@19.2.0)
      '@griffel/react': 1.5.30(react@19.2.0)
      '@swc/helpers': 0.5.17
      '@types/react': 19.2.2
      '@types/react-dom': 19.2.1(@types/react@19.2.2)
      react: 19.2.0
      react-dom: 19.2.0(react@19.2.0)
    transitivePeerDependencies:
      - scheduler
    dev: true

  /@fluentui/react-badge@9.4.7(@types/react-dom@19.2.1)(@types/react@19.2.2)(react-dom@19.2.0)(react@19.2.0):
    resolution: {integrity: sha512-LzCmxiLex3nfvRS5fCD8N9wvdDTDLgyULFDW8QLKAsvJy3aHspxMaPGHfFREIHXk1AR/I4MS2/jniIeXZn4SzQ==}
    peerDependencies:
      '@types/react': '>=16.14.0 <20.0.0'
      '@types/react-dom': '>=16.9.0 <20.0.0'
      react: '>=16.14.0 <20.0.0'
      react-dom: '>=16.14.0 <20.0.0'
    dependencies:
      '@fluentui/react-icons': 2.0.312(react@19.2.0)
      '@fluentui/react-jsx-runtime': 9.2.2(@types/react@19.2.2)(react@19.2.0)
      '@fluentui/react-shared-contexts': 9.25.2(@types/react@19.2.2)(react@19.2.0)
      '@fluentui/react-theme': 9.2.0
      '@fluentui/react-utilities': 9.25.1(@types/react@19.2.2)(react@19.2.0)
      '@griffel/react': 1.5.30(react@19.2.0)
      '@swc/helpers': 0.5.17
      '@types/react': 19.2.2
      '@types/react-dom': 19.2.1(@types/react@19.2.2)
      react: 19.2.0
      react-dom: 19.2.0(react@19.2.0)
    dev: true

  /@fluentui/react-breadcrumb@9.3.8(@types/react-dom@19.2.1)(@types/react@19.2.2)(react-dom@19.2.0)(react@19.2.0):
    resolution: {integrity: sha512-6gHdVoXvVO15TYjJgolkVklBg7tJYOI3v2nQ7SE3VZntfC2kDivmg2UJpi7nMnYMlPGiAHKfDwHynCig3FW8zw==}
    peerDependencies:
      '@types/react': '>=16.14.0 <20.0.0'
      '@types/react-dom': '>=16.9.0 <20.0.0'
      react: '>=16.14.0 <20.0.0'
      react-dom: '>=16.14.0 <20.0.0'
    dependencies:
      '@fluentui/react-aria': 9.17.2(@types/react-dom@19.2.1)(@types/react@19.2.2)(react-dom@19.2.0)(react@19.2.0)
      '@fluentui/react-button': 9.6.8(@types/react-dom@19.2.1)(@types/react@19.2.2)(react-dom@19.2.0)(react@19.2.0)
      '@fluentui/react-icons': 2.0.312(react@19.2.0)
      '@fluentui/react-jsx-runtime': 9.2.2(@types/react@19.2.2)(react@19.2.0)
      '@fluentui/react-link': 9.6.7(@types/react-dom@19.2.1)(@types/react@19.2.2)(react-dom@19.2.0)(react@19.2.0)
      '@fluentui/react-shared-contexts': 9.25.2(@types/react@19.2.2)(react@19.2.0)
      '@fluentui/react-tabster': 9.26.7(@types/react-dom@19.2.1)(@types/react@19.2.2)(react-dom@19.2.0)(react@19.2.0)
      '@fluentui/react-theme': 9.2.0
      '@fluentui/react-utilities': 9.25.1(@types/react@19.2.2)(react@19.2.0)
      '@griffel/react': 1.5.30(react@19.2.0)
      '@swc/helpers': 0.5.17
      '@types/react': 19.2.2
      '@types/react-dom': 19.2.1(@types/react@19.2.2)
      react: 19.2.0
      react-dom: 19.2.0(react@19.2.0)
    dev: true

  /@fluentui/react-button@9.6.8(@types/react-dom@19.2.1)(@types/react@19.2.2)(react-dom@19.2.0)(react@19.2.0):
    resolution: {integrity: sha512-Z17uCeo/KjWVAQ/EmzIhQFIl+kQcB5bN32BM/0WNHLWcSN7f+UHP/CW59CZYu3tf+v2VK+4fbD4vcwuGNHb/IA==}
    peerDependencies:
      '@types/react': '>=16.14.0 <20.0.0'
      '@types/react-dom': '>=16.9.0 <20.0.0'
      react: '>=16.14.0 <20.0.0'
      react-dom: '>=16.14.0 <20.0.0'
    dependencies:
      '@fluentui/keyboard-keys': 9.0.8
      '@fluentui/react-aria': 9.17.2(@types/react-dom@19.2.1)(@types/react@19.2.2)(react-dom@19.2.0)(react@19.2.0)
      '@fluentui/react-icons': 2.0.312(react@19.2.0)
      '@fluentui/react-jsx-runtime': 9.2.2(@types/react@19.2.2)(react@19.2.0)
      '@fluentui/react-shared-contexts': 9.25.2(@types/react@19.2.2)(react@19.2.0)
      '@fluentui/react-tabster': 9.26.7(@types/react-dom@19.2.1)(@types/react@19.2.2)(react-dom@19.2.0)(react@19.2.0)
      '@fluentui/react-theme': 9.2.0
      '@fluentui/react-utilities': 9.25.1(@types/react@19.2.2)(react@19.2.0)
      '@griffel/react': 1.5.30(react@19.2.0)
      '@swc/helpers': 0.5.17
      '@types/react': 19.2.2
      '@types/react-dom': 19.2.1(@types/react@19.2.2)
      react: 19.2.0
      react-dom: 19.2.0(react@19.2.0)
    dev: true

  /@fluentui/react-card@9.5.2(@types/react-dom@19.2.1)(@types/react@19.2.2)(react-dom@19.2.0)(react@19.2.0):
    resolution: {integrity: sha512-kzEsWkgOt7hiIEli79mnamTfJE+nUrOd2PUYeofwPhaKS28+3tRY0cL+it4f6nBN8xLy/eFUbPADm7IsQxHwpA==}
    peerDependencies:
      '@types/react': '>=16.14.0 <20.0.0'
      '@types/react-dom': '>=16.9.0 <20.0.0'
      react: '>=16.14.0 <20.0.0'
      react-dom: '>=16.14.0 <20.0.0'
    dependencies:
      '@fluentui/keyboard-keys': 9.0.8
      '@fluentui/react-jsx-runtime': 9.2.2(@types/react@19.2.2)(react@19.2.0)
      '@fluentui/react-shared-contexts': 9.25.2(@types/react@19.2.2)(react@19.2.0)
      '@fluentui/react-tabster': 9.26.7(@types/react-dom@19.2.1)(@types/react@19.2.2)(react-dom@19.2.0)(react@19.2.0)
      '@fluentui/react-text': 9.6.7(@types/react-dom@19.2.1)(@types/react@19.2.2)(react-dom@19.2.0)(react@19.2.0)
      '@fluentui/react-theme': 9.2.0
      '@fluentui/react-utilities': 9.25.1(@types/react@19.2.2)(react@19.2.0)
      '@griffel/react': 1.5.30(react@19.2.0)
      '@swc/helpers': 0.5.17
      '@types/react': 19.2.2
      '@types/react-dom': 19.2.1(@types/react@19.2.2)
      react: 19.2.0
      react-dom: 19.2.0(react@19.2.0)
    dev: true

  /@fluentui/react-carousel@9.8.8(@types/react-dom@19.2.1)(@types/react@19.2.2)(react-dom@19.2.0)(react@19.2.0)(scheduler@0.23.2):
    resolution: {integrity: sha512-sJ18R0PCmhc22gC/Fab6vt+do1U/fYuI9sLXRr4lePH0QTvrBVlCFnRMG5e5lM26tLPpJbT/Rz5W4xWuphNOVg==}
    peerDependencies:
      '@types/react': '>=16.14.0 <20.0.0'
      '@types/react-dom': '>=16.9.0 <20.0.0'
      react: '>=16.14.0 <20.0.0'
      react-dom: '>=16.14.0 <20.0.0'
    dependencies:
      '@fluentui/react-aria': 9.17.2(@types/react-dom@19.2.1)(@types/react@19.2.2)(react-dom@19.2.0)(react@19.2.0)
      '@fluentui/react-button': 9.6.8(@types/react-dom@19.2.1)(@types/react@19.2.2)(react-dom@19.2.0)(react@19.2.0)
      '@fluentui/react-context-selector': 9.2.9(@types/react-dom@19.2.1)(@types/react@19.2.2)(react-dom@19.2.0)(react@19.2.0)(scheduler@0.23.2)
      '@fluentui/react-icons': 2.0.312(react@19.2.0)
      '@fluentui/react-jsx-runtime': 9.2.2(@types/react@19.2.2)(react@19.2.0)
      '@fluentui/react-shared-contexts': 9.25.2(@types/react@19.2.2)(react@19.2.0)
      '@fluentui/react-tabster': 9.26.7(@types/react-dom@19.2.1)(@types/react@19.2.2)(react-dom@19.2.0)(react@19.2.0)
      '@fluentui/react-theme': 9.2.0
      '@fluentui/react-tooltip': 9.8.7(@types/react-dom@19.2.1)(@types/react@19.2.2)(react-dom@19.2.0)(react@19.2.0)
      '@fluentui/react-utilities': 9.25.1(@types/react@19.2.2)(react@19.2.0)
      '@griffel/react': 1.5.30(react@19.2.0)
      '@swc/helpers': 0.5.17
      '@types/react': 19.2.2
      '@types/react-dom': 19.2.1(@types/react@19.2.2)
      embla-carousel: 8.6.0
      embla-carousel-autoplay: 8.6.0(embla-carousel@8.6.0)
      embla-carousel-fade: 8.6.0(embla-carousel@8.6.0)
      react: 19.2.0
      react-dom: 19.2.0(react@19.2.0)
    transitivePeerDependencies:
      - scheduler
    dev: true

  /@fluentui/react-checkbox@9.5.7(@types/react-dom@19.2.1)(@types/react@19.2.2)(react-dom@19.2.0)(react@19.2.0)(scheduler@0.23.2):
    resolution: {integrity: sha512-LJoLaS7MNDFHzZ/h1LdM4xLNRv2bf03zfs++FGH84qhvTEPjYdkVpIPEUBSHjenO60wENYWqHm7HQphNzPz00Q==}
    peerDependencies:
      '@types/react': '>=16.14.0 <20.0.0'
      '@types/react-dom': '>=16.9.0 <20.0.0'
      react: '>=16.14.0 <20.0.0'
      react-dom: '>=16.14.0 <20.0.0'
    dependencies:
      '@fluentui/react-field': 9.4.7(@types/react-dom@19.2.1)(@types/react@19.2.2)(react-dom@19.2.0)(react@19.2.0)(scheduler@0.23.2)
      '@fluentui/react-icons': 2.0.312(react@19.2.0)
      '@fluentui/react-jsx-runtime': 9.2.2(@types/react@19.2.2)(react@19.2.0)
      '@fluentui/react-label': 9.3.7(@types/react-dom@19.2.1)(@types/react@19.2.2)(react-dom@19.2.0)(react@19.2.0)
      '@fluentui/react-shared-contexts': 9.25.2(@types/react@19.2.2)(react@19.2.0)
      '@fluentui/react-tabster': 9.26.7(@types/react-dom@19.2.1)(@types/react@19.2.2)(react-dom@19.2.0)(react@19.2.0)
      '@fluentui/react-theme': 9.2.0
      '@fluentui/react-utilities': 9.25.1(@types/react@19.2.2)(react@19.2.0)
      '@griffel/react': 1.5.30(react@19.2.0)
      '@swc/helpers': 0.5.17
      '@types/react': 19.2.2
      '@types/react-dom': 19.2.1(@types/react@19.2.2)
      react: 19.2.0
      react-dom: 19.2.0(react@19.2.0)
    transitivePeerDependencies:
      - scheduler
    dev: true

  /@fluentui/react-color-picker@9.2.7(@types/react-dom@19.2.1)(@types/react@19.2.2)(react-dom@19.2.0)(react@19.2.0)(scheduler@0.23.2):
    resolution: {integrity: sha512-MW/YHusrCVnDQ5xnNeStIlklZO6kLwVu7L5obemv0CtXTc9KF2N/ozX0RVg+6q6CIxaldipSvg1pY3x+MxRt0g==}
    peerDependencies:
      '@types/react': '>=16.14.0 <20.0.0'
      '@types/react-dom': '>=16.9.0 <20.0.0'
      react: '>=16.14.0 <20.0.0'
      react-dom: '>=16.14.0 <20.0.0'
    dependencies:
      '@ctrl/tinycolor': 3.6.1
      '@fluentui/react-context-selector': 9.2.9(@types/react-dom@19.2.1)(@types/react@19.2.2)(react-dom@19.2.0)(react@19.2.0)(scheduler@0.23.2)
      '@fluentui/react-jsx-runtime': 9.2.2(@types/react@19.2.2)(react@19.2.0)
      '@fluentui/react-shared-contexts': 9.25.2(@types/react@19.2.2)(react@19.2.0)
      '@fluentui/react-tabster': 9.26.7(@types/react-dom@19.2.1)(@types/react@19.2.2)(react-dom@19.2.0)(react@19.2.0)
      '@fluentui/react-theme': 9.2.0
      '@fluentui/react-utilities': 9.25.1(@types/react@19.2.2)(react@19.2.0)
      '@griffel/react': 1.5.30(react@19.2.0)
      '@swc/helpers': 0.5.17
      '@types/react': 19.2.2
      '@types/react-dom': 19.2.1(@types/react@19.2.2)
      react: 19.2.0
      react-dom: 19.2.0(react@19.2.0)
    transitivePeerDependencies:
      - scheduler
    dev: true

  /@fluentui/react-combobox@9.16.8(@types/react-dom@19.2.1)(@types/react@19.2.2)(react-dom@19.2.0)(react@19.2.0)(scheduler@0.23.2):
    resolution: {integrity: sha512-mUQwcM+LclkRt+voTMSMER1GBcADGTsocdjFv8/hsPdWFg5DsdsO7e/9S0vqXqr/oqLiiw55YZ8+j8LmtwvEFw==}
    peerDependencies:
      '@types/react': '>=16.14.0 <20.0.0'
      '@types/react-dom': '>=16.9.0 <20.0.0'
      react: '>=16.14.0 <20.0.0'
      react-dom: '>=16.14.0 <20.0.0'
    dependencies:
      '@fluentui/keyboard-keys': 9.0.8
      '@fluentui/react-aria': 9.17.2(@types/react-dom@19.2.1)(@types/react@19.2.2)(react-dom@19.2.0)(react@19.2.0)
      '@fluentui/react-context-selector': 9.2.9(@types/react-dom@19.2.1)(@types/react@19.2.2)(react-dom@19.2.0)(react@19.2.0)(scheduler@0.23.2)
      '@fluentui/react-field': 9.4.7(@types/react-dom@19.2.1)(@types/react@19.2.2)(react-dom@19.2.0)(react@19.2.0)(scheduler@0.23.2)
      '@fluentui/react-icons': 2.0.312(react@19.2.0)
      '@fluentui/react-jsx-runtime': 9.2.2(@types/react@19.2.2)(react@19.2.0)
      '@fluentui/react-portal': 9.8.4(@types/react-dom@19.2.1)(@types/react@19.2.2)(react-dom@19.2.0)(react@19.2.0)
      '@fluentui/react-positioning': 9.20.7(@types/react-dom@19.2.1)(@types/react@19.2.2)(react-dom@19.2.0)(react@19.2.0)
      '@fluentui/react-shared-contexts': 9.25.2(@types/react@19.2.2)(react@19.2.0)
      '@fluentui/react-tabster': 9.26.7(@types/react-dom@19.2.1)(@types/react@19.2.2)(react-dom@19.2.0)(react@19.2.0)
      '@fluentui/react-theme': 9.2.0
      '@fluentui/react-utilities': 9.25.1(@types/react@19.2.2)(react@19.2.0)
      '@griffel/react': 1.5.30(react@19.2.0)
      '@swc/helpers': 0.5.17
      '@types/react': 19.2.2
      '@types/react-dom': 19.2.1(@types/react@19.2.2)
      react: 19.2.0
      react-dom: 19.2.0(react@19.2.0)
    transitivePeerDependencies:
      - scheduler
    dev: true

  /@fluentui/react-components@9.72.2(@types/react-dom@19.2.1)(@types/react@19.2.2)(react-dom@19.2.0)(react@19.2.0)(scheduler@0.23.2):
    resolution: {integrity: sha512-SyAbRJdTCqVKfmTLB/5Aw3WL71nwwuAEklOz07n8sKi/XdLbFlJg5HSZ5G7dWUhic7WtlURcS8xojAQ9S2kIsQ==}
    peerDependencies:
      '@types/react': '>=16.14.0 <20.0.0'
      '@types/react-dom': '>=16.9.0 <20.0.0'
      react: '>=16.14.0 <20.0.0'
      react-dom: '>=16.14.0 <20.0.0'
    dependencies:
      '@fluentui/react-accordion': 9.8.9(@types/react-dom@19.2.1)(@types/react@19.2.2)(react-dom@19.2.0)(react@19.2.0)(scheduler@0.23.2)
      '@fluentui/react-alert': 9.0.0-beta.125(@types/react-dom@19.2.1)(@types/react@19.2.2)(react-dom@19.2.0)(react@19.2.0)(scheduler@0.23.2)
      '@fluentui/react-aria': 9.17.2(@types/react-dom@19.2.1)(@types/react@19.2.2)(react-dom@19.2.0)(react@19.2.0)
      '@fluentui/react-avatar': 9.9.8(@types/react-dom@19.2.1)(@types/react@19.2.2)(react-dom@19.2.0)(react@19.2.0)(scheduler@0.23.2)
      '@fluentui/react-badge': 9.4.7(@types/react-dom@19.2.1)(@types/react@19.2.2)(react-dom@19.2.0)(react@19.2.0)
      '@fluentui/react-breadcrumb': 9.3.8(@types/react-dom@19.2.1)(@types/react@19.2.2)(react-dom@19.2.0)(react@19.2.0)
      '@fluentui/react-button': 9.6.8(@types/react-dom@19.2.1)(@types/react@19.2.2)(react-dom@19.2.0)(react@19.2.0)
      '@fluentui/react-card': 9.5.2(@types/react-dom@19.2.1)(@types/react@19.2.2)(react-dom@19.2.0)(react@19.2.0)
      '@fluentui/react-carousel': 9.8.8(@types/react-dom@19.2.1)(@types/react@19.2.2)(react-dom@19.2.0)(react@19.2.0)(scheduler@0.23.2)
      '@fluentui/react-checkbox': 9.5.7(@types/react-dom@19.2.1)(@types/react@19.2.2)(react-dom@19.2.0)(react@19.2.0)(scheduler@0.23.2)
      '@fluentui/react-color-picker': 9.2.7(@types/react-dom@19.2.1)(@types/react@19.2.2)(react-dom@19.2.0)(react@19.2.0)(scheduler@0.23.2)
      '@fluentui/react-combobox': 9.16.8(@types/react-dom@19.2.1)(@types/react@19.2.2)(react-dom@19.2.0)(react@19.2.0)(scheduler@0.23.2)
      '@fluentui/react-dialog': 9.15.4(@types/react-dom@19.2.1)(@types/react@19.2.2)(react-dom@19.2.0)(react@19.2.0)(scheduler@0.23.2)
      '@fluentui/react-divider': 9.4.7(@types/react-dom@19.2.1)(@types/react@19.2.2)(react-dom@19.2.0)(react@19.2.0)
      '@fluentui/react-drawer': 9.10.4(@types/react-dom@19.2.1)(@types/react@19.2.2)(react-dom@19.2.0)(react@19.2.0)(scheduler@0.23.2)
      '@fluentui/react-field': 9.4.7(@types/react-dom@19.2.1)(@types/react@19.2.2)(react-dom@19.2.0)(react@19.2.0)(scheduler@0.23.2)
      '@fluentui/react-image': 9.3.7(@types/react-dom@19.2.1)(@types/react@19.2.2)(react-dom@19.2.0)(react@19.2.0)
      '@fluentui/react-infobutton': 9.0.0-beta.103(@types/react-dom@19.2.1)(@types/react@19.2.2)(react-dom@19.2.0)(react@19.2.0)(scheduler@0.23.2)
      '@fluentui/react-infolabel': 9.4.8(@types/react-dom@19.2.1)(@types/react@19.2.2)(react-dom@19.2.0)(react@19.2.0)(scheduler@0.23.2)
      '@fluentui/react-input': 9.7.7(@types/react-dom@19.2.1)(@types/react@19.2.2)(react-dom@19.2.0)(react@19.2.0)(scheduler@0.23.2)
      '@fluentui/react-label': 9.3.7(@types/react-dom@19.2.1)(@types/react@19.2.2)(react-dom@19.2.0)(react@19.2.0)
      '@fluentui/react-link': 9.6.7(@types/react-dom@19.2.1)(@types/react@19.2.2)(react-dom@19.2.0)(react@19.2.0)
      '@fluentui/react-list': 9.6.2(@types/react-dom@19.2.1)(@types/react@19.2.2)(react-dom@19.2.0)(react@19.2.0)(scheduler@0.23.2)
      '@fluentui/react-menu': 9.20.1(@types/react-dom@19.2.1)(@types/react@19.2.2)(react-dom@19.2.0)(react@19.2.0)(scheduler@0.23.2)
      '@fluentui/react-message-bar': 9.6.9(@types/react-dom@19.2.1)(@types/react@19.2.2)(react-dom@19.2.0)(react@19.2.0)
      '@fluentui/react-motion': 9.11.1(@types/react-dom@19.2.1)(@types/react@19.2.2)(react-dom@19.2.0)(react@19.2.0)
      '@fluentui/react-nav': 9.3.9(@types/react-dom@19.2.1)(@types/react@19.2.2)(react-dom@19.2.0)(react@19.2.0)(scheduler@0.23.2)
      '@fluentui/react-overflow': 9.6.1(@types/react-dom@19.2.1)(@types/react@19.2.2)(react-dom@19.2.0)(react@19.2.0)(scheduler@0.23.2)
      '@fluentui/react-persona': 9.5.8(@types/react-dom@19.2.1)(@types/react@19.2.2)(react-dom@19.2.0)(react@19.2.0)(scheduler@0.23.2)
      '@fluentui/react-popover': 9.12.8(@types/react-dom@19.2.1)(@types/react@19.2.2)(react-dom@19.2.0)(react@19.2.0)(scheduler@0.23.2)
      '@fluentui/react-portal': 9.8.4(@types/react-dom@19.2.1)(@types/react@19.2.2)(react-dom@19.2.0)(react@19.2.0)
      '@fluentui/react-positioning': 9.20.7(@types/react-dom@19.2.1)(@types/react@19.2.2)(react-dom@19.2.0)(react@19.2.0)
      '@fluentui/react-progress': 9.4.7(@types/react-dom@19.2.1)(@types/react@19.2.2)(react-dom@19.2.0)(react@19.2.0)(scheduler@0.23.2)
      '@fluentui/react-provider': 9.22.7(@types/react-dom@19.2.1)(@types/react@19.2.2)(react-dom@19.2.0)(react@19.2.0)
      '@fluentui/react-radio': 9.5.7(@types/react-dom@19.2.1)(@types/react@19.2.2)(react-dom@19.2.0)(react@19.2.0)(scheduler@0.23.2)
      '@fluentui/react-rating': 9.3.7(@types/react-dom@19.2.1)(@types/react@19.2.2)(react-dom@19.2.0)(react@19.2.0)
      '@fluentui/react-search': 9.3.7(@types/react-dom@19.2.1)(@types/react@19.2.2)(react-dom@19.2.0)(react@19.2.0)(scheduler@0.23.2)
      '@fluentui/react-select': 9.4.7(@types/react-dom@19.2.1)(@types/react@19.2.2)(react-dom@19.2.0)(react@19.2.0)(scheduler@0.23.2)
      '@fluentui/react-shared-contexts': 9.25.2(@types/react@19.2.2)(react@19.2.0)
      '@fluentui/react-skeleton': 9.4.7(@types/react-dom@19.2.1)(@types/react@19.2.2)(react-dom@19.2.0)(react@19.2.0)(scheduler@0.23.2)
      '@fluentui/react-slider': 9.5.7(@types/react-dom@19.2.1)(@types/react@19.2.2)(react-dom@19.2.0)(react@19.2.0)(scheduler@0.23.2)
      '@fluentui/react-spinbutton': 9.5.7(@types/react-dom@19.2.1)(@types/react@19.2.2)(react-dom@19.2.0)(react@19.2.0)(scheduler@0.23.2)
      '@fluentui/react-spinner': 9.7.7(@types/react-dom@19.2.1)(@types/react@19.2.2)(react-dom@19.2.0)(react@19.2.0)
      '@fluentui/react-swatch-picker': 9.4.7(@types/react-dom@19.2.1)(@types/react@19.2.2)(react-dom@19.2.0)(react@19.2.0)(scheduler@0.23.2)
      '@fluentui/react-switch': 9.4.7(@types/react-dom@19.2.1)(@types/react@19.2.2)(react-dom@19.2.0)(react@19.2.0)(scheduler@0.23.2)
      '@fluentui/react-table': 9.19.1(@types/react-dom@19.2.1)(@types/react@19.2.2)(react-dom@19.2.0)(react@19.2.0)(scheduler@0.23.2)
      '@fluentui/react-tabs': 9.10.3(@types/react-dom@19.2.1)(@types/react@19.2.2)(react-dom@19.2.0)(react@19.2.0)(scheduler@0.23.2)
      '@fluentui/react-tabster': 9.26.7(@types/react-dom@19.2.1)(@types/react@19.2.2)(react-dom@19.2.0)(react@19.2.0)
      '@fluentui/react-tag-picker': 9.7.8(@types/react-dom@19.2.1)(@types/react@19.2.2)(react-dom@19.2.0)(react@19.2.0)(scheduler@0.23.2)
      '@fluentui/react-tags': 9.7.8(@types/react-dom@19.2.1)(@types/react@19.2.2)(react-dom@19.2.0)(react@19.2.0)(scheduler@0.23.2)
      '@fluentui/react-teaching-popover': 9.6.8(@types/react-dom@19.2.1)(@types/react@19.2.2)(react-dom@19.2.0)(react@19.2.0)(scheduler@0.23.2)
      '@fluentui/react-text': 9.6.7(@types/react-dom@19.2.1)(@types/react@19.2.2)(react-dom@19.2.0)(react@19.2.0)
      '@fluentui/react-textarea': 9.6.7(@types/react-dom@19.2.1)(@types/react@19.2.2)(react-dom@19.2.0)(react@19.2.0)(scheduler@0.23.2)
      '@fluentui/react-theme': 9.2.0
      '@fluentui/react-toast': 9.7.4(@types/react-dom@19.2.1)(@types/react@19.2.2)(react-dom@19.2.0)(react@19.2.0)
      '@fluentui/react-toolbar': 9.6.8(@types/react-dom@19.2.1)(@types/react@19.2.2)(react-dom@19.2.0)(react@19.2.0)(scheduler@0.23.2)
      '@fluentui/react-tooltip': 9.8.7(@types/react-dom@19.2.1)(@types/react@19.2.2)(react-dom@19.2.0)(react@19.2.0)
      '@fluentui/react-tree': 9.15.1(@types/react-dom@19.2.1)(@types/react@19.2.2)(react-dom@19.2.0)(react@19.2.0)(scheduler@0.23.2)
      '@fluentui/react-utilities': 9.25.1(@types/react@19.2.2)(react@19.2.0)
      '@fluentui/react-virtualizer': 9.0.0-alpha.103(@types/react-dom@19.2.1)(@types/react@19.2.2)(react-dom@19.2.0)(react@19.2.0)
      '@griffel/react': 1.5.30(react@19.2.0)
      '@swc/helpers': 0.5.17
      '@types/react': 19.2.2
      '@types/react-dom': 19.2.1(@types/react@19.2.2)
      react: 19.2.0
      react-dom: 19.2.0(react@19.2.0)
    transitivePeerDependencies:
      - scheduler
    dev: true

  /@fluentui/react-context-selector@9.2.9(@types/react-dom@19.2.1)(@types/react@19.2.2)(react-dom@19.2.0)(react@19.2.0)(scheduler@0.23.2):
    resolution: {integrity: sha512-Uo9jhSOXGWzFBNTjgoTM+hU0KKuUSVCmRrG8qJgqzwnFF72O9dc1PkvmgDXYePNWUu+PU9rk4oezbs8hx+gQUQ==}
    peerDependencies:
      '@types/react': '>=16.14.0 <20.0.0'
      '@types/react-dom': '>=16.9.0 <20.0.0'
      react: '>=16.14.0 <20.0.0'
      react-dom: '>=16.14.0 <20.0.0'
      scheduler: '>=0.19.0 <0.24.0'
    dependencies:
      '@fluentui/react-utilities': 9.25.1(@types/react@19.2.2)(react@19.2.0)
      '@swc/helpers': 0.5.17
      '@types/react': 19.2.2
      '@types/react-dom': 19.2.1(@types/react@19.2.2)
      react: 19.2.0
      react-dom: 19.2.0(react@19.2.0)
      scheduler: 0.23.2
    dev: true

  /@fluentui/react-dialog@9.15.4(@types/react-dom@19.2.1)(@types/react@19.2.2)(react-dom@19.2.0)(react@19.2.0)(scheduler@0.23.2):
    resolution: {integrity: sha512-X1rgOR3ICoaVxTDbGnXu23J7crUPzhnYhciZtWIGI0xu2DyIuTn1fg+kzlsTTGcy+Tfx9HeqBtWaFc7vIC73HA==}
    peerDependencies:
      '@types/react': '>=16.14.0 <20.0.0'
      '@types/react-dom': '>=16.9.0 <20.0.0'
      react: '>=16.14.0 <20.0.0'
      react-dom: '>=16.14.0 <20.0.0'
    dependencies:
      '@fluentui/keyboard-keys': 9.0.8
      '@fluentui/react-aria': 9.17.2(@types/react-dom@19.2.1)(@types/react@19.2.2)(react-dom@19.2.0)(react@19.2.0)
      '@fluentui/react-context-selector': 9.2.9(@types/react-dom@19.2.1)(@types/react@19.2.2)(react-dom@19.2.0)(react@19.2.0)(scheduler@0.23.2)
      '@fluentui/react-icons': 2.0.312(react@19.2.0)
      '@fluentui/react-jsx-runtime': 9.2.2(@types/react@19.2.2)(react@19.2.0)
      '@fluentui/react-motion': 9.11.1(@types/react-dom@19.2.1)(@types/react@19.2.2)(react-dom@19.2.0)(react@19.2.0)
      '@fluentui/react-motion-components-preview': 0.11.1(@types/react-dom@19.2.1)(@types/react@19.2.2)(react-dom@19.2.0)(react@19.2.0)
      '@fluentui/react-portal': 9.8.4(@types/react-dom@19.2.1)(@types/react@19.2.2)(react-dom@19.2.0)(react@19.2.0)
      '@fluentui/react-shared-contexts': 9.25.2(@types/react@19.2.2)(react@19.2.0)
      '@fluentui/react-tabster': 9.26.7(@types/react-dom@19.2.1)(@types/react@19.2.2)(react-dom@19.2.0)(react@19.2.0)
      '@fluentui/react-theme': 9.2.0
      '@fluentui/react-utilities': 9.25.1(@types/react@19.2.2)(react@19.2.0)
      '@griffel/react': 1.5.30(react@19.2.0)
      '@swc/helpers': 0.5.17
      '@types/react': 19.2.2
      '@types/react-dom': 19.2.1(@types/react@19.2.2)
      react: 19.2.0
      react-dom: 19.2.0(react@19.2.0)
    transitivePeerDependencies:
      - scheduler
    dev: true

  /@fluentui/react-divider@9.4.7(@types/react-dom@19.2.1)(@types/react@19.2.2)(react-dom@19.2.0)(react@19.2.0):
    resolution: {integrity: sha512-IuWXUceaZrR2IOhB3M1knzOWo3cSX73uxDhxbuVYX5e7Kxks0wMsHZSC+4Ys/1ePjLwu4yST+mF+9OUWtC/q7Q==}
    peerDependencies:
      '@types/react': '>=16.14.0 <20.0.0'
      '@types/react-dom': '>=16.9.0 <20.0.0'
      react: '>=16.14.0 <20.0.0'
      react-dom: '>=16.14.0 <20.0.0'
    dependencies:
      '@fluentui/react-jsx-runtime': 9.2.2(@types/react@19.2.2)(react@19.2.0)
      '@fluentui/react-shared-contexts': 9.25.2(@types/react@19.2.2)(react@19.2.0)
      '@fluentui/react-theme': 9.2.0
      '@fluentui/react-utilities': 9.25.1(@types/react@19.2.2)(react@19.2.0)
      '@griffel/react': 1.5.30(react@19.2.0)
      '@swc/helpers': 0.5.17
      '@types/react': 19.2.2
      '@types/react-dom': 19.2.1(@types/react@19.2.2)
      react: 19.2.0
      react-dom: 19.2.0(react@19.2.0)
    dev: true

  /@fluentui/react-drawer@9.10.4(@types/react-dom@19.2.1)(@types/react@19.2.2)(react-dom@19.2.0)(react@19.2.0)(scheduler@0.23.2):
    resolution: {integrity: sha512-FAGur5EyfXwEYk1qc9j65t4f/PmVyNeJ4pTeslnHboZZISjH0gvc9tJff3hHeH98JyaMVGHMT5BN021zEk1+5g==}
    peerDependencies:
      '@types/react': '>=16.14.0 <20.0.0'
      '@types/react-dom': '>=16.9.0 <20.0.0'
      react: '>=16.14.0 <20.0.0'
      react-dom: '>=16.14.0 <20.0.0'
    dependencies:
      '@fluentui/react-dialog': 9.15.4(@types/react-dom@19.2.1)(@types/react@19.2.2)(react-dom@19.2.0)(react@19.2.0)(scheduler@0.23.2)
      '@fluentui/react-jsx-runtime': 9.2.2(@types/react@19.2.2)(react@19.2.0)
      '@fluentui/react-motion': 9.11.1(@types/react-dom@19.2.1)(@types/react@19.2.2)(react-dom@19.2.0)(react@19.2.0)
      '@fluentui/react-portal': 9.8.4(@types/react-dom@19.2.1)(@types/react@19.2.2)(react-dom@19.2.0)(react@19.2.0)
      '@fluentui/react-shared-contexts': 9.25.2(@types/react@19.2.2)(react@19.2.0)
      '@fluentui/react-tabster': 9.26.7(@types/react-dom@19.2.1)(@types/react@19.2.2)(react-dom@19.2.0)(react@19.2.0)
      '@fluentui/react-theme': 9.2.0
      '@fluentui/react-utilities': 9.25.1(@types/react@19.2.2)(react@19.2.0)
      '@griffel/react': 1.5.30(react@19.2.0)
      '@swc/helpers': 0.5.17
      '@types/react': 19.2.2
      '@types/react-dom': 19.2.1(@types/react@19.2.2)
      react: 19.2.0
      react-dom: 19.2.0(react@19.2.0)
    transitivePeerDependencies:
      - scheduler
    dev: true

  /@fluentui/react-field@9.4.7(@types/react-dom@19.2.1)(@types/react@19.2.2)(react-dom@19.2.0)(react@19.2.0)(scheduler@0.23.2):
    resolution: {integrity: sha512-rRjg0Io94aIoFEitm0yuuUsD4bgN/2Y07PPG4zkR9hFFpJbmb0vcEc2YgG8JVTNckQ87b7xag9qUVeJlWfxe3w==}
    peerDependencies:
      '@types/react': '>=16.14.0 <20.0.0'
      '@types/react-dom': '>=16.9.0 <20.0.0'
      react: '>=16.14.0 <20.0.0'
      react-dom: '>=16.14.0 <20.0.0'
    dependencies:
      '@fluentui/react-context-selector': 9.2.9(@types/react-dom@19.2.1)(@types/react@19.2.2)(react-dom@19.2.0)(react@19.2.0)(scheduler@0.23.2)
      '@fluentui/react-icons': 2.0.312(react@19.2.0)
      '@fluentui/react-jsx-runtime': 9.2.2(@types/react@19.2.2)(react@19.2.0)
      '@fluentui/react-label': 9.3.7(@types/react-dom@19.2.1)(@types/react@19.2.2)(react-dom@19.2.0)(react@19.2.0)
      '@fluentui/react-shared-contexts': 9.25.2(@types/react@19.2.2)(react@19.2.0)
      '@fluentui/react-theme': 9.2.0
      '@fluentui/react-utilities': 9.25.1(@types/react@19.2.2)(react@19.2.0)
      '@griffel/react': 1.5.30(react@19.2.0)
      '@swc/helpers': 0.5.17
      '@types/react': 19.2.2
      '@types/react-dom': 19.2.1(@types/react@19.2.2)
      react: 19.2.0
      react-dom: 19.2.0(react@19.2.0)
    transitivePeerDependencies:
      - scheduler
    dev: true

  /@fluentui/react-icons@2.0.312(react@19.2.0):
    resolution: {integrity: sha512-6fQQgsbwDST58s/no8AWS8sqwx0ZkfJeXz00AFe9V/LkUvrZO0mbcVbl5ageP07SxQksQAdF+upKQku+bxmPbQ==}
    peerDependencies:
      react: '>=16.8.0 <20.0.0'
    dependencies:
      '@griffel/react': 1.5.30(react@19.2.0)
      react: 19.2.0
      tslib: 2.8.1
    dev: true

  /@fluentui/react-image@9.3.7(@types/react-dom@19.2.1)(@types/react@19.2.2)(react-dom@19.2.0)(react@19.2.0):
    resolution: {integrity: sha512-rNDehP0mXLqDez7UhOf0vFl0v0BFJqM8UG65jOJxfs0uPeRGbSK049L5Zq6mM654wNPOQeSAuMA5SuIW5CqQ6w==}
    peerDependencies:
      '@types/react': '>=16.14.0 <20.0.0'
      '@types/react-dom': '>=16.9.0 <20.0.0'
      react: '>=16.14.0 <20.0.0'
      react-dom: '>=16.14.0 <20.0.0'
    dependencies:
      '@fluentui/react-jsx-runtime': 9.2.2(@types/react@19.2.2)(react@19.2.0)
      '@fluentui/react-shared-contexts': 9.25.2(@types/react@19.2.2)(react@19.2.0)
      '@fluentui/react-theme': 9.2.0
      '@fluentui/react-utilities': 9.25.1(@types/react@19.2.2)(react@19.2.0)
      '@griffel/react': 1.5.30(react@19.2.0)
      '@swc/helpers': 0.5.17
      '@types/react': 19.2.2
      '@types/react-dom': 19.2.1(@types/react@19.2.2)
      react: 19.2.0
      react-dom: 19.2.0(react@19.2.0)
    dev: true

  /@fluentui/react-infobutton@9.0.0-beta.103(@types/react-dom@19.2.1)(@types/react@19.2.2)(react-dom@19.2.0)(react@19.2.0)(scheduler@0.23.2):
    resolution: {integrity: sha512-Nsh6imRiFyFo8D6v6WGD24WMemEDnK4AHRU1ijJqcrBh7ffIr57ZE9ZimR7cBiYFDWg0m7F3LUqYlUHi0p+jSA==}
    peerDependencies:
      '@types/react': '>=16.14.0 <20.0.0'
      '@types/react-dom': '>=16.9.0 <20.0.0'
      react: '>=16.14.0 <20.0.0'
      react-dom: '>=16.14.0 <20.0.0'
    dependencies:
      '@fluentui/react-icons': 2.0.312(react@19.2.0)
      '@fluentui/react-jsx-runtime': 9.2.2(@types/react@19.2.2)(react@19.2.0)
      '@fluentui/react-label': 9.3.7(@types/react-dom@19.2.1)(@types/react@19.2.2)(react-dom@19.2.0)(react@19.2.0)
      '@fluentui/react-popover': 9.12.8(@types/react-dom@19.2.1)(@types/react@19.2.2)(react-dom@19.2.0)(react@19.2.0)(scheduler@0.23.2)
      '@fluentui/react-tabster': 9.26.7(@types/react-dom@19.2.1)(@types/react@19.2.2)(react-dom@19.2.0)(react@19.2.0)
      '@fluentui/react-theme': 9.2.0
      '@fluentui/react-utilities': 9.25.1(@types/react@19.2.2)(react@19.2.0)
      '@griffel/react': 1.5.30(react@19.2.0)
      '@swc/helpers': 0.5.17
      '@types/react': 19.2.2
      '@types/react-dom': 19.2.1(@types/react@19.2.2)
      react: 19.2.0
      react-dom: 19.2.0(react@19.2.0)
    transitivePeerDependencies:
      - scheduler
    dev: true

  /@fluentui/react-infolabel@9.4.8(@types/react-dom@19.2.1)(@types/react@19.2.2)(react-dom@19.2.0)(react@19.2.0)(scheduler@0.23.2):
    resolution: {integrity: sha512-cxkxRywhyzhmGEa9xpprXFpmw6U8qCxCWm0G5IsmNiDkUwjQXgXa32+cMBWn4TpYr4xezREZeauKd8s8RNmDKA==}
    peerDependencies:
      '@types/react': '>=16.8.0 <20.0.0'
      '@types/react-dom': '>=16.8.0 <20.0.0'
      react: '>=16.14.0 <20.0.0'
      react-dom: '>=16.8.0 <20.0.0'
    dependencies:
      '@fluentui/react-icons': 2.0.312(react@19.2.0)
      '@fluentui/react-jsx-runtime': 9.2.2(@types/react@19.2.2)(react@19.2.0)
      '@fluentui/react-label': 9.3.7(@types/react-dom@19.2.1)(@types/react@19.2.2)(react-dom@19.2.0)(react@19.2.0)
      '@fluentui/react-popover': 9.12.8(@types/react-dom@19.2.1)(@types/react@19.2.2)(react-dom@19.2.0)(react@19.2.0)(scheduler@0.23.2)
      '@fluentui/react-shared-contexts': 9.25.2(@types/react@19.2.2)(react@19.2.0)
      '@fluentui/react-tabster': 9.26.7(@types/react-dom@19.2.1)(@types/react@19.2.2)(react-dom@19.2.0)(react@19.2.0)
      '@fluentui/react-theme': 9.2.0
      '@fluentui/react-utilities': 9.25.1(@types/react@19.2.2)(react@19.2.0)
      '@griffel/react': 1.5.30(react@19.2.0)
      '@swc/helpers': 0.5.17
      '@types/react': 19.2.2
      '@types/react-dom': 19.2.1(@types/react@19.2.2)
      react: 19.2.0
      react-dom: 19.2.0(react@19.2.0)
    transitivePeerDependencies:
      - scheduler
    dev: true

  /@fluentui/react-input@9.7.7(@types/react-dom@19.2.1)(@types/react@19.2.2)(react-dom@19.2.0)(react@19.2.0)(scheduler@0.23.2):
    resolution: {integrity: sha512-XGVtSLBCFJ6IrQeGK72oAa8f7SI6HbVz8Ga/sDR8Yi6AFKuAz1hytjFY8h0ifLOVqIR4hk9RhIAz2xBf53uLtQ==}
    peerDependencies:
      '@types/react': '>=16.14.0 <20.0.0'
      '@types/react-dom': '>=16.9.0 <20.0.0'
      react: '>=16.14.0 <20.0.0'
      react-dom: '>=16.14.0 <20.0.0'
    dependencies:
      '@fluentui/react-field': 9.4.7(@types/react-dom@19.2.1)(@types/react@19.2.2)(react-dom@19.2.0)(react@19.2.0)(scheduler@0.23.2)
      '@fluentui/react-jsx-runtime': 9.2.2(@types/react@19.2.2)(react@19.2.0)
      '@fluentui/react-shared-contexts': 9.25.2(@types/react@19.2.2)(react@19.2.0)
      '@fluentui/react-theme': 9.2.0
      '@fluentui/react-utilities': 9.25.1(@types/react@19.2.2)(react@19.2.0)
      '@griffel/react': 1.5.30(react@19.2.0)
      '@swc/helpers': 0.5.17
      '@types/react': 19.2.2
      '@types/react-dom': 19.2.1(@types/react@19.2.2)
      react: 19.2.0
      react-dom: 19.2.0(react@19.2.0)
    transitivePeerDependencies:
      - scheduler
    dev: true

  /@fluentui/react-jsx-runtime@9.2.2(@types/react@19.2.2)(react@19.2.0):
    resolution: {integrity: sha512-FlsGQUov65qiL7OXPQBnYGvjd/JQyA6YyRs4PBaSXInoUSAd0PMRKEYfxUnGAGzOotSKxtIoKuxu6t6cQeKmEQ==}
    peerDependencies:
      '@types/react': '>=16.14.0 <20.0.0'
      react: '>=16.14.0 <20.0.0'
    dependencies:
      '@fluentui/react-utilities': 9.25.1(@types/react@19.2.2)(react@19.2.0)
      '@swc/helpers': 0.5.17
      '@types/react': 19.2.2
      react: 19.2.0
      react-is: 17.0.2
    dev: true

  /@fluentui/react-label@9.3.7(@types/react-dom@19.2.1)(@types/react@19.2.2)(react-dom@19.2.0)(react@19.2.0):
    resolution: {integrity: sha512-Q6mgIunBIit0yXFFIX8fBMVfBdzDhq9GbwVaAGECg63O6iMDm4gXWIglJebVyUb9j47R4sRcdcYxX+6LgRur9g==}
    peerDependencies:
      '@types/react': '>=16.14.0 <20.0.0'
      '@types/react-dom': '>=16.9.0 <20.0.0'
      react: '>=16.14.0 <20.0.0'
      react-dom: '>=16.14.0 <20.0.0'
    dependencies:
      '@fluentui/react-jsx-runtime': 9.2.2(@types/react@19.2.2)(react@19.2.0)
      '@fluentui/react-shared-contexts': 9.25.2(@types/react@19.2.2)(react@19.2.0)
      '@fluentui/react-theme': 9.2.0
      '@fluentui/react-utilities': 9.25.1(@types/react@19.2.2)(react@19.2.0)
      '@griffel/react': 1.5.30(react@19.2.0)
      '@swc/helpers': 0.5.17
      '@types/react': 19.2.2
      '@types/react-dom': 19.2.1(@types/react@19.2.2)
      react: 19.2.0
      react-dom: 19.2.0(react@19.2.0)
    dev: true

  /@fluentui/react-link@9.6.7(@types/react-dom@19.2.1)(@types/react@19.2.2)(react-dom@19.2.0)(react@19.2.0):
    resolution: {integrity: sha512-Ulkj3Oi6fbhr2pbK2iKZVvNoBEcDl/Sb/9vpIQ4nvRRZme2W7TDWQlCyhlW3/4CsZuW22DmS/ZLqBgvV2phGEA==}
    peerDependencies:
      '@types/react': '>=16.14.0 <20.0.0'
      '@types/react-dom': '>=16.9.0 <20.0.0'
      react: '>=16.14.0 <20.0.0'
      react-dom: '>=16.14.0 <20.0.0'
    dependencies:
      '@fluentui/keyboard-keys': 9.0.8
      '@fluentui/react-jsx-runtime': 9.2.2(@types/react@19.2.2)(react@19.2.0)
      '@fluentui/react-shared-contexts': 9.25.2(@types/react@19.2.2)(react@19.2.0)
      '@fluentui/react-tabster': 9.26.7(@types/react-dom@19.2.1)(@types/react@19.2.2)(react-dom@19.2.0)(react@19.2.0)
      '@fluentui/react-theme': 9.2.0
      '@fluentui/react-utilities': 9.25.1(@types/react@19.2.2)(react@19.2.0)
      '@griffel/react': 1.5.30(react@19.2.0)
      '@swc/helpers': 0.5.17
      '@types/react': 19.2.2
      '@types/react-dom': 19.2.1(@types/react@19.2.2)
      react: 19.2.0
      react-dom: 19.2.0(react@19.2.0)
    dev: true

  /@fluentui/react-list@9.6.2(@types/react-dom@19.2.1)(@types/react@19.2.2)(react-dom@19.2.0)(react@19.2.0)(scheduler@0.23.2):
    resolution: {integrity: sha512-H5JJrZpwdRfnuSltPQ03OsLDvYee9d83m8D4cDne9IcAAEmH8tgqFEExPCEsfGxB3tAyt+qgNAdQM6K8WOo9Mg==}
    peerDependencies:
      '@types/react': '>=16.8.0 <20.0.0'
      '@types/react-dom': '>=16.8.0 <20.0.0'
      react: '>=16.14.0 <20.0.0'
      react-dom: '>=16.8.0 <20.0.0'
    dependencies:
      '@fluentui/keyboard-keys': 9.0.8
      '@fluentui/react-checkbox': 9.5.7(@types/react-dom@19.2.1)(@types/react@19.2.2)(react-dom@19.2.0)(react@19.2.0)(scheduler@0.23.2)
      '@fluentui/react-context-selector': 9.2.9(@types/react-dom@19.2.1)(@types/react@19.2.2)(react-dom@19.2.0)(react@19.2.0)(scheduler@0.23.2)
      '@fluentui/react-jsx-runtime': 9.2.2(@types/react@19.2.2)(react@19.2.0)
      '@fluentui/react-shared-contexts': 9.25.2(@types/react@19.2.2)(react@19.2.0)
      '@fluentui/react-tabster': 9.26.7(@types/react-dom@19.2.1)(@types/react@19.2.2)(react-dom@19.2.0)(react@19.2.0)
      '@fluentui/react-theme': 9.2.0
      '@fluentui/react-utilities': 9.25.1(@types/react@19.2.2)(react@19.2.0)
      '@griffel/react': 1.5.30(react@19.2.0)
      '@swc/helpers': 0.5.17
      '@types/react': 19.2.2
      '@types/react-dom': 19.2.1(@types/react@19.2.2)
      react: 19.2.0
      react-dom: 19.2.0(react@19.2.0)
    transitivePeerDependencies:
      - scheduler
    dev: true

  /@fluentui/react-menu@9.20.1(@types/react-dom@19.2.1)(@types/react@19.2.2)(react-dom@19.2.0)(react@19.2.0)(scheduler@0.23.2):
    resolution: {integrity: sha512-drnynYwgET7+GLmWl9PcO2Mo/Wv/Yb5JReSsi/od46ek4a+3MSBYKnSmbkz90XjFN2v/xwhwohJgLW3PsdlV5w==}
    peerDependencies:
      '@types/react': '>=16.14.0 <20.0.0'
      '@types/react-dom': '>=16.9.0 <20.0.0'
      react: '>=16.14.0 <20.0.0'
      react-dom: '>=16.14.0 <20.0.0'
    dependencies:
      '@fluentui/keyboard-keys': 9.0.8
      '@fluentui/react-aria': 9.17.2(@types/react-dom@19.2.1)(@types/react@19.2.2)(react-dom@19.2.0)(react@19.2.0)
      '@fluentui/react-context-selector': 9.2.9(@types/react-dom@19.2.1)(@types/react@19.2.2)(react-dom@19.2.0)(react@19.2.0)(scheduler@0.23.2)
      '@fluentui/react-icons': 2.0.312(react@19.2.0)
      '@fluentui/react-jsx-runtime': 9.2.2(@types/react@19.2.2)(react@19.2.0)
      '@fluentui/react-portal': 9.8.4(@types/react-dom@19.2.1)(@types/react@19.2.2)(react-dom@19.2.0)(react@19.2.0)
      '@fluentui/react-positioning': 9.20.7(@types/react-dom@19.2.1)(@types/react@19.2.2)(react-dom@19.2.0)(react@19.2.0)
      '@fluentui/react-shared-contexts': 9.25.2(@types/react@19.2.2)(react@19.2.0)
      '@fluentui/react-tabster': 9.26.7(@types/react-dom@19.2.1)(@types/react@19.2.2)(react-dom@19.2.0)(react@19.2.0)
      '@fluentui/react-theme': 9.2.0
      '@fluentui/react-utilities': 9.25.1(@types/react@19.2.2)(react@19.2.0)
      '@griffel/react': 1.5.30(react@19.2.0)
      '@swc/helpers': 0.5.17
      '@types/react': 19.2.2
      '@types/react-dom': 19.2.1(@types/react@19.2.2)
      react: 19.2.0
      react-dom: 19.2.0(react@19.2.0)
    transitivePeerDependencies:
      - scheduler
    dev: true

  /@fluentui/react-message-bar@9.6.9(@types/react-dom@19.2.1)(@types/react@19.2.2)(react-dom@19.2.0)(react@19.2.0):
    resolution: {integrity: sha512-Zid5hLIZ+JeajZtBqy+mfdTfrIRdkF1anoO0aYzBeYVct8we2seU8EeM4/NlWJVg/pQd1R+jTXQhI9thTKg2QA==}
    peerDependencies:
      '@types/react': '>=16.8.0 <20.0.0'
      '@types/react-dom': '>=16.8.0 <20.0.0'
      react: '>=16.14.0 <20.0.0'
      react-dom: '>=16.8.0 <20.0.0'
    dependencies:
      '@fluentui/react-button': 9.6.8(@types/react-dom@19.2.1)(@types/react@19.2.2)(react-dom@19.2.0)(react@19.2.0)
      '@fluentui/react-icons': 2.0.312(react@19.2.0)
      '@fluentui/react-jsx-runtime': 9.2.2(@types/react@19.2.2)(react@19.2.0)
      '@fluentui/react-link': 9.6.7(@types/react-dom@19.2.1)(@types/react@19.2.2)(react-dom@19.2.0)(react@19.2.0)
      '@fluentui/react-motion': 9.11.1(@types/react-dom@19.2.1)(@types/react@19.2.2)(react-dom@19.2.0)(react@19.2.0)
      '@fluentui/react-motion-components-preview': 0.11.1(@types/react-dom@19.2.1)(@types/react@19.2.2)(react-dom@19.2.0)(react@19.2.0)
      '@fluentui/react-shared-contexts': 9.25.2(@types/react@19.2.2)(react@19.2.0)
      '@fluentui/react-theme': 9.2.0
      '@fluentui/react-utilities': 9.25.1(@types/react@19.2.2)(react@19.2.0)
      '@griffel/react': 1.5.30(react@19.2.0)
      '@swc/helpers': 0.5.17
      '@types/react': 19.2.2
      '@types/react-dom': 19.2.1(@types/react@19.2.2)
      react: 19.2.0
      react-dom: 19.2.0(react@19.2.0)
    dev: true

  /@fluentui/react-motion-components-preview@0.11.1(@types/react-dom@19.2.1)(@types/react@19.2.2)(react-dom@19.2.0)(react@19.2.0):
    resolution: {integrity: sha512-ZjiaJPHsKljaEQZDsb/TVOvw2JSZldfmfI5grsx19El27QtpXJCJU7kbzGI5rJUKPuUhphvmqYfJggA0/PxNsw==}
    peerDependencies:
      '@types/react': '>=16.14.0 <20.0.0'
      '@types/react-dom': '>=16.9.0 <20.0.0'
      react: '>=16.14.0 <20.0.0'
      react-dom: '>=16.14.0 <20.0.0'
    dependencies:
      '@fluentui/react-motion': 9.11.1(@types/react-dom@19.2.1)(@types/react@19.2.2)(react-dom@19.2.0)(react@19.2.0)
      '@swc/helpers': 0.5.17
      '@types/react': 19.2.2
      '@types/react-dom': 19.2.1(@types/react@19.2.2)
      react: 19.2.0
      react-dom: 19.2.0(react@19.2.0)
    dev: true

  /@fluentui/react-motion@9.11.1(@types/react-dom@19.2.1)(@types/react@19.2.2)(react-dom@19.2.0)(react@19.2.0):
    resolution: {integrity: sha512-cPuRNV4GvM/MKO26Nn0fLXYk8D9YYWkW+drcz29CcsSr2pYSJwVaT4W8n9Vl7w6mNfa2cCB6n0sFR1cpIMJHDA==}
    peerDependencies:
      '@types/react': '>=16.8.0 <20.0.0'
      '@types/react-dom': '>=16.8.0 <20.0.0'
      react: '>=16.14.0 <20.0.0'
      react-dom: '>=16.8.0 <20.0.0'
    dependencies:
      '@fluentui/react-shared-contexts': 9.25.2(@types/react@19.2.2)(react@19.2.0)
      '@fluentui/react-utilities': 9.25.1(@types/react@19.2.2)(react@19.2.0)
      '@swc/helpers': 0.5.17
      '@types/react': 19.2.2
      '@types/react-dom': 19.2.1(@types/react@19.2.2)
      react: 19.2.0
      react-dom: 19.2.0(react@19.2.0)
    dev: true

  /@fluentui/react-nav@9.3.9(@types/react-dom@19.2.1)(@types/react@19.2.2)(react-dom@19.2.0)(react@19.2.0)(scheduler@0.23.2):
    resolution: {integrity: sha512-MvADTyJeThUj7ftzuVDtJFfDXFLyfmDg7EVtCqfhpeXJXP+17Eywt5jfC/6OFvi4yimeDYCsvVaUWzNJ+N/zrg==}
    peerDependencies:
      '@types/react': '>=16.14.0 <20.0.0'
      '@types/react-dom': '>=16.9.0 <20.0.0'
      react: '>=16.14.0 <20.0.0'
      react-dom: '>=16.14.0 <20.0.0'
    dependencies:
      '@fluentui/react-aria': 9.17.2(@types/react-dom@19.2.1)(@types/react@19.2.2)(react-dom@19.2.0)(react@19.2.0)
      '@fluentui/react-button': 9.6.8(@types/react-dom@19.2.1)(@types/react@19.2.2)(react-dom@19.2.0)(react@19.2.0)
      '@fluentui/react-context-selector': 9.2.9(@types/react-dom@19.2.1)(@types/react@19.2.2)(react-dom@19.2.0)(react@19.2.0)(scheduler@0.23.2)
      '@fluentui/react-divider': 9.4.7(@types/react-dom@19.2.1)(@types/react@19.2.2)(react-dom@19.2.0)(react@19.2.0)
      '@fluentui/react-drawer': 9.10.4(@types/react-dom@19.2.1)(@types/react@19.2.2)(react-dom@19.2.0)(react@19.2.0)(scheduler@0.23.2)
      '@fluentui/react-icons': 2.0.312(react@19.2.0)
      '@fluentui/react-jsx-runtime': 9.2.2(@types/react@19.2.2)(react@19.2.0)
      '@fluentui/react-motion': 9.11.1(@types/react-dom@19.2.1)(@types/react@19.2.2)(react-dom@19.2.0)(react@19.2.0)
      '@fluentui/react-shared-contexts': 9.25.2(@types/react@19.2.2)(react@19.2.0)
      '@fluentui/react-tabster': 9.26.7(@types/react-dom@19.2.1)(@types/react@19.2.2)(react-dom@19.2.0)(react@19.2.0)
      '@fluentui/react-theme': 9.2.0
      '@fluentui/react-tooltip': 9.8.7(@types/react-dom@19.2.1)(@types/react@19.2.2)(react-dom@19.2.0)(react@19.2.0)
      '@fluentui/react-utilities': 9.25.1(@types/react@19.2.2)(react@19.2.0)
      '@griffel/react': 1.5.30(react@19.2.0)
      '@swc/helpers': 0.5.17
      '@types/react': 19.2.2
      '@types/react-dom': 19.2.1(@types/react@19.2.2)
      react: 19.2.0
      react-dom: 19.2.0(react@19.2.0)
    transitivePeerDependencies:
      - scheduler
    dev: true

  /@fluentui/react-overflow@9.6.1(@types/react-dom@19.2.1)(@types/react@19.2.2)(react-dom@19.2.0)(react@19.2.0)(scheduler@0.23.2):
    resolution: {integrity: sha512-40XjAigazeWWvf6qGh/X88OLxylrkJZThbS62zPweMQc4hc+JN8c2+ZfcIOiHbX9at/tG0SeJhoxazphLUMkcw==}
    peerDependencies:
      '@types/react': '>=16.14.0 <20.0.0'
      '@types/react-dom': '>=16.9.0 <20.0.0'
      react: '>=16.14.0 <20.0.0'
      react-dom: '>=16.14.0 <20.0.0'
    dependencies:
      '@fluentui/priority-overflow': 9.2.0
      '@fluentui/react-context-selector': 9.2.9(@types/react-dom@19.2.1)(@types/react@19.2.2)(react-dom@19.2.0)(react@19.2.0)(scheduler@0.23.2)
      '@fluentui/react-theme': 9.2.0
      '@fluentui/react-utilities': 9.25.1(@types/react@19.2.2)(react@19.2.0)
      '@griffel/react': 1.5.30(react@19.2.0)
      '@swc/helpers': 0.5.17
      '@types/react': 19.2.2
      '@types/react-dom': 19.2.1(@types/react@19.2.2)
      react: 19.2.0
      react-dom: 19.2.0(react@19.2.0)
    transitivePeerDependencies:
      - scheduler
    dev: true

  /@fluentui/react-persona@9.5.8(@types/react-dom@19.2.1)(@types/react@19.2.2)(react-dom@19.2.0)(react@19.2.0)(scheduler@0.23.2):
    resolution: {integrity: sha512-JXLp0uEH3QxKvBXAL9OZZdp+xeKv2IarHV7edFYdFyzWQkrevWHkkvWoAQc1wI033AkbftDfNJrxj/MQo5Rv7Q==}
    peerDependencies:
      '@types/react': '>=16.14.0 <20.0.0'
      '@types/react-dom': '>=16.9.0 <20.0.0'
      react: '>=16.14.0 <20.0.0'
      react-dom: '>=16.14.0 <20.0.0'
    dependencies:
      '@fluentui/react-avatar': 9.9.8(@types/react-dom@19.2.1)(@types/react@19.2.2)(react-dom@19.2.0)(react@19.2.0)(scheduler@0.23.2)
      '@fluentui/react-badge': 9.4.7(@types/react-dom@19.2.1)(@types/react@19.2.2)(react-dom@19.2.0)(react@19.2.0)
      '@fluentui/react-jsx-runtime': 9.2.2(@types/react@19.2.2)(react@19.2.0)
      '@fluentui/react-shared-contexts': 9.25.2(@types/react@19.2.2)(react@19.2.0)
      '@fluentui/react-theme': 9.2.0
      '@fluentui/react-utilities': 9.25.1(@types/react@19.2.2)(react@19.2.0)
      '@griffel/react': 1.5.30(react@19.2.0)
      '@swc/helpers': 0.5.17
      '@types/react': 19.2.2
      '@types/react-dom': 19.2.1(@types/react@19.2.2)
      react: 19.2.0
      react-dom: 19.2.0(react@19.2.0)
    transitivePeerDependencies:
      - scheduler
    dev: true

  /@fluentui/react-popover@9.12.8(@types/react-dom@19.2.1)(@types/react@19.2.2)(react-dom@19.2.0)(react@19.2.0)(scheduler@0.23.2):
    resolution: {integrity: sha512-13r8VQiJtMS4ssyDkPFia26FjvhssHCoP5SQkTGDOZiXclSbZwTc5+5sLODjTSF44M9w2TVEtfA4xb4uMA585A==}
    peerDependencies:
      '@types/react': '>=16.14.0 <20.0.0'
      '@types/react-dom': '>=16.9.0 <20.0.0'
      react: '>=16.14.0 <20.0.0'
      react-dom: '>=16.14.0 <20.0.0'
    dependencies:
      '@fluentui/keyboard-keys': 9.0.8
      '@fluentui/react-aria': 9.17.2(@types/react-dom@19.2.1)(@types/react@19.2.2)(react-dom@19.2.0)(react@19.2.0)
      '@fluentui/react-context-selector': 9.2.9(@types/react-dom@19.2.1)(@types/react@19.2.2)(react-dom@19.2.0)(react@19.2.0)(scheduler@0.23.2)
      '@fluentui/react-jsx-runtime': 9.2.2(@types/react@19.2.2)(react@19.2.0)
      '@fluentui/react-portal': 9.8.4(@types/react-dom@19.2.1)(@types/react@19.2.2)(react-dom@19.2.0)(react@19.2.0)
      '@fluentui/react-positioning': 9.20.7(@types/react-dom@19.2.1)(@types/react@19.2.2)(react-dom@19.2.0)(react@19.2.0)
      '@fluentui/react-shared-contexts': 9.25.2(@types/react@19.2.2)(react@19.2.0)
      '@fluentui/react-tabster': 9.26.7(@types/react-dom@19.2.1)(@types/react@19.2.2)(react-dom@19.2.0)(react@19.2.0)
      '@fluentui/react-theme': 9.2.0
      '@fluentui/react-utilities': 9.25.1(@types/react@19.2.2)(react@19.2.0)
      '@griffel/react': 1.5.30(react@19.2.0)
      '@swc/helpers': 0.5.17
      '@types/react': 19.2.2
      '@types/react-dom': 19.2.1(@types/react@19.2.2)
      react: 19.2.0
      react-dom: 19.2.0(react@19.2.0)
    transitivePeerDependencies:
      - scheduler
    dev: true

  /@fluentui/react-portal@9.8.4(@types/react-dom@19.2.1)(@types/react@19.2.2)(react-dom@19.2.0)(react@19.2.0):
    resolution: {integrity: sha512-14J0lhwXOHfJkqm2lEvVJ5XKlo503zRgBz4ljtFGHGZtFFUbLRCXulLTr2P/ItLSXKgsHx+BBiea+4wRTTPuGw==}
    peerDependencies:
      '@types/react': '>=16.14.0 <20.0.0'
      '@types/react-dom': '>=16.9.0 <20.0.0'
      react: '>=16.14.0 <20.0.0'
      react-dom: '>=16.14.0 <20.0.0'
    dependencies:
      '@fluentui/react-shared-contexts': 9.25.2(@types/react@19.2.2)(react@19.2.0)
      '@fluentui/react-tabster': 9.26.7(@types/react-dom@19.2.1)(@types/react@19.2.2)(react-dom@19.2.0)(react@19.2.0)
      '@fluentui/react-utilities': 9.25.1(@types/react@19.2.2)(react@19.2.0)
      '@griffel/react': 1.5.30(react@19.2.0)
      '@swc/helpers': 0.5.17
      '@types/react': 19.2.2
      '@types/react-dom': 19.2.1(@types/react@19.2.2)
      react: 19.2.0
      react-dom: 19.2.0(react@19.2.0)
    dev: true

  /@fluentui/react-positioning@9.20.7(@types/react-dom@19.2.1)(@types/react@19.2.2)(react-dom@19.2.0)(react@19.2.0):
    resolution: {integrity: sha512-Ke9PIj8c8MMp70XDdgHlF+cbve+cHc4ApqOXtbU23eE1Q9r0PCS8nC8a/vJubG8yIstKWhMWnA5/12N7+4Vqdw==}
    peerDependencies:
      '@types/react': '>=16.14.0 <20.0.0'
      '@types/react-dom': '>=16.9.0 <20.0.0'
      react: '>=16.14.0 <20.0.0'
      react-dom: '>=16.14.0 <20.0.0'
    dependencies:
      '@floating-ui/devtools': 0.2.3(@floating-ui/dom@1.7.4)
      '@floating-ui/dom': 1.7.4
      '@fluentui/react-shared-contexts': 9.25.2(@types/react@19.2.2)(react@19.2.0)
      '@fluentui/react-theme': 9.2.0
      '@fluentui/react-utilities': 9.25.1(@types/react@19.2.2)(react@19.2.0)
      '@griffel/react': 1.5.30(react@19.2.0)
      '@swc/helpers': 0.5.17
      '@types/react': 19.2.2
      '@types/react-dom': 19.2.1(@types/react@19.2.2)
      react: 19.2.0
      react-dom: 19.2.0(react@19.2.0)
      use-sync-external-store: 1.6.0(react@19.2.0)
    dev: true

  /@fluentui/react-progress@9.4.7(@types/react-dom@19.2.1)(@types/react@19.2.2)(react-dom@19.2.0)(react@19.2.0)(scheduler@0.23.2):
    resolution: {integrity: sha512-QaO384kAvJCfm0CfGYA+ZFQ3aqMscxEK/q9ep8hZC6kvSQJSlCmpRBwYKuozr/9wCkzDUwsVRPsMuSF9Nx/4wQ==}
    peerDependencies:
      '@types/react': '>=16.14.0 <20.0.0'
      '@types/react-dom': '>=16.9.0 <20.0.0'
      react: '>=16.14.0 <20.0.0'
      react-dom: '>=16.14.0 <20.0.0'
    dependencies:
      '@fluentui/react-field': 9.4.7(@types/react-dom@19.2.1)(@types/react@19.2.2)(react-dom@19.2.0)(react@19.2.0)(scheduler@0.23.2)
      '@fluentui/react-jsx-runtime': 9.2.2(@types/react@19.2.2)(react@19.2.0)
      '@fluentui/react-shared-contexts': 9.25.2(@types/react@19.2.2)(react@19.2.0)
      '@fluentui/react-theme': 9.2.0
      '@fluentui/react-utilities': 9.25.1(@types/react@19.2.2)(react@19.2.0)
      '@griffel/react': 1.5.30(react@19.2.0)
      '@swc/helpers': 0.5.17
      '@types/react': 19.2.2
      '@types/react-dom': 19.2.1(@types/react@19.2.2)
      react: 19.2.0
      react-dom: 19.2.0(react@19.2.0)
    transitivePeerDependencies:
      - scheduler
    dev: true

  /@fluentui/react-provider@9.22.7(@types/react-dom@19.2.1)(@types/react@19.2.2)(react-dom@19.2.0)(react@19.2.0):
    resolution: {integrity: sha512-5oPUCyaWWmSuywWB9/pL8ATpyw7CG10GnIPNAQ3AH1LuFRU7i6KkvikdW8dbyIi3FyYwQbODSFVUPxJWBPxUag==}
    peerDependencies:
      '@types/react': '>=16.14.0 <20.0.0'
      '@types/react-dom': '>=16.9.0 <20.0.0'
      react: '>=16.14.0 <20.0.0'
      react-dom: '>=16.14.0 <20.0.0'
    dependencies:
      '@fluentui/react-icons': 2.0.312(react@19.2.0)
      '@fluentui/react-jsx-runtime': 9.2.2(@types/react@19.2.2)(react@19.2.0)
      '@fluentui/react-shared-contexts': 9.25.2(@types/react@19.2.2)(react@19.2.0)
      '@fluentui/react-tabster': 9.26.7(@types/react-dom@19.2.1)(@types/react@19.2.2)(react-dom@19.2.0)(react@19.2.0)
      '@fluentui/react-theme': 9.2.0
      '@fluentui/react-utilities': 9.25.1(@types/react@19.2.2)(react@19.2.0)
      '@griffel/core': 1.19.2
      '@griffel/react': 1.5.30(react@19.2.0)
      '@swc/helpers': 0.5.17
      '@types/react': 19.2.2
      '@types/react-dom': 19.2.1(@types/react@19.2.2)
      react: 19.2.0
      react-dom: 19.2.0(react@19.2.0)
    dev: true

  /@fluentui/react-radio@9.5.7(@types/react-dom@19.2.1)(@types/react@19.2.2)(react-dom@19.2.0)(react@19.2.0)(scheduler@0.23.2):
    resolution: {integrity: sha512-W9lYiylXhS1omBEQhZlNyUPPfuyykxEZsoisXkvfNU3KdFB2rbd4cAIvyEw4a25jnd/qhtmtLKHkzs51Mnv65g==}
    peerDependencies:
      '@types/react': '>=16.14.0 <20.0.0'
      '@types/react-dom': '>=16.9.0 <20.0.0'
      react: '>=16.14.0 <20.0.0'
      react-dom: '>=16.14.0 <20.0.0'
    dependencies:
      '@fluentui/react-field': 9.4.7(@types/react-dom@19.2.1)(@types/react@19.2.2)(react-dom@19.2.0)(react@19.2.0)(scheduler@0.23.2)
      '@fluentui/react-jsx-runtime': 9.2.2(@types/react@19.2.2)(react@19.2.0)
      '@fluentui/react-label': 9.3.7(@types/react-dom@19.2.1)(@types/react@19.2.2)(react-dom@19.2.0)(react@19.2.0)
      '@fluentui/react-shared-contexts': 9.25.2(@types/react@19.2.2)(react@19.2.0)
      '@fluentui/react-tabster': 9.26.7(@types/react-dom@19.2.1)(@types/react@19.2.2)(react-dom@19.2.0)(react@19.2.0)
      '@fluentui/react-theme': 9.2.0
      '@fluentui/react-utilities': 9.25.1(@types/react@19.2.2)(react@19.2.0)
      '@griffel/react': 1.5.30(react@19.2.0)
      '@swc/helpers': 0.5.17
      '@types/react': 19.2.2
      '@types/react-dom': 19.2.1(@types/react@19.2.2)
      react: 19.2.0
      react-dom: 19.2.0(react@19.2.0)
    transitivePeerDependencies:
      - scheduler
    dev: true

  /@fluentui/react-rating@9.3.7(@types/react-dom@19.2.1)(@types/react@19.2.2)(react-dom@19.2.0)(react@19.2.0):
    resolution: {integrity: sha512-wdHYhPZfrQYhU9+lvgyrpcI8JsuRZq6dTulhyNGUz1VUrRNSHlrxj1dVRG4lXnbFcPKXitpOtFpd/AyhDfMS4Q==}
    peerDependencies:
      '@types/react': '>=16.8.0 <20.0.0'
      '@types/react-dom': '>=16.8.0 <20.0.0'
      react: '>=16.14.0 <20.0.0'
      react-dom: '>=16.8.0 <20.0.0'
    dependencies:
      '@fluentui/react-icons': 2.0.312(react@19.2.0)
      '@fluentui/react-jsx-runtime': 9.2.2(@types/react@19.2.2)(react@19.2.0)
      '@fluentui/react-shared-contexts': 9.25.2(@types/react@19.2.2)(react@19.2.0)
      '@fluentui/react-tabster': 9.26.7(@types/react-dom@19.2.1)(@types/react@19.2.2)(react-dom@19.2.0)(react@19.2.0)
      '@fluentui/react-theme': 9.2.0
      '@fluentui/react-utilities': 9.25.1(@types/react@19.2.2)(react@19.2.0)
      '@griffel/react': 1.5.30(react@19.2.0)
      '@swc/helpers': 0.5.17
      '@types/react': 19.2.2
      '@types/react-dom': 19.2.1(@types/react@19.2.2)
      react: 19.2.0
      react-dom: 19.2.0(react@19.2.0)
    dev: true

  /@fluentui/react-search@9.3.7(@types/react-dom@19.2.1)(@types/react@19.2.2)(react-dom@19.2.0)(react@19.2.0)(scheduler@0.23.2):
    resolution: {integrity: sha512-/C84Kj+LFn0PfDFHOup3fSmKMMnBOV3XC9SQcjVwaAt3tj34g9MMdZDeQQ1v1Qd1FCzB8/9vbK9pAGFW7Y8gdg==}
    peerDependencies:
      '@types/react': '>=16.14.0 <20.0.0'
      '@types/react-dom': '>=16.9.0 <20.0.0'
      react: '>=16.14.0 <20.0.0'
      react-dom: '>=16.14.0 <20.0.0'
    dependencies:
      '@fluentui/react-icons': 2.0.312(react@19.2.0)
      '@fluentui/react-input': 9.7.7(@types/react-dom@19.2.1)(@types/react@19.2.2)(react-dom@19.2.0)(react@19.2.0)(scheduler@0.23.2)
      '@fluentui/react-jsx-runtime': 9.2.2(@types/react@19.2.2)(react@19.2.0)
      '@fluentui/react-shared-contexts': 9.25.2(@types/react@19.2.2)(react@19.2.0)
      '@fluentui/react-theme': 9.2.0
      '@fluentui/react-utilities': 9.25.1(@types/react@19.2.2)(react@19.2.0)
      '@griffel/react': 1.5.30(react@19.2.0)
      '@swc/helpers': 0.5.17
      '@types/react': 19.2.2
      '@types/react-dom': 19.2.1(@types/react@19.2.2)
      react: 19.2.0
      react-dom: 19.2.0(react@19.2.0)
    transitivePeerDependencies:
      - scheduler
    dev: true

  /@fluentui/react-select@9.4.7(@types/react-dom@19.2.1)(@types/react@19.2.2)(react-dom@19.2.0)(react@19.2.0)(scheduler@0.23.2):
    resolution: {integrity: sha512-YIjSSLp5dlMv1rxXIjTdd3QGV2JovpXpEpswRjLbEAWU8CtFucIveaqu6CMsMov+2KqxQt3ePMYPjuuqkIvNGA==}
    peerDependencies:
      '@types/react': '>=16.14.0 <20.0.0'
      '@types/react-dom': '>=16.9.0 <20.0.0'
      react: '>=16.14.0 <20.0.0'
      react-dom: '>=16.14.0 <20.0.0'
    dependencies:
      '@fluentui/react-field': 9.4.7(@types/react-dom@19.2.1)(@types/react@19.2.2)(react-dom@19.2.0)(react@19.2.0)(scheduler@0.23.2)
      '@fluentui/react-icons': 2.0.312(react@19.2.0)
      '@fluentui/react-jsx-runtime': 9.2.2(@types/react@19.2.2)(react@19.2.0)
      '@fluentui/react-shared-contexts': 9.25.2(@types/react@19.2.2)(react@19.2.0)
      '@fluentui/react-theme': 9.2.0
      '@fluentui/react-utilities': 9.25.1(@types/react@19.2.2)(react@19.2.0)
      '@griffel/react': 1.5.30(react@19.2.0)
      '@swc/helpers': 0.5.17
      '@types/react': 19.2.2
      '@types/react-dom': 19.2.1(@types/react@19.2.2)
      react: 19.2.0
      react-dom: 19.2.0(react@19.2.0)
    transitivePeerDependencies:
      - scheduler
    dev: true

  /@fluentui/react-shared-contexts@9.25.2(@types/react@19.2.2)(react@19.2.0):
    resolution: {integrity: sha512-PxDVy6RPps3gqee/RESIMXzOlrlVOQ/uQffFMeVniqjW0IPwCs/d2TwJT1Sfh9DCFgnI9onD0GGlBelszzRjmA==}
    peerDependencies:
      '@types/react': '>=16.14.0 <20.0.0'
      react: '>=16.14.0 <20.0.0'
    dependencies:
      '@fluentui/react-theme': 9.2.0
      '@swc/helpers': 0.5.17
      '@types/react': 19.2.2
      react: 19.2.0
    dev: true

  /@fluentui/react-skeleton@9.4.7(@types/react-dom@19.2.1)(@types/react@19.2.2)(react-dom@19.2.0)(react@19.2.0)(scheduler@0.23.2):
    resolution: {integrity: sha512-zPjclZromEF4Nkvc2tg/WqF9hbay3N/7P1MJptQBv6dILYYAyAOtKbcG8uTIOOJZ9bNl1h2f/uSa2uppn2DCrg==}
    peerDependencies:
      '@types/react': '>=16.14.0 <20.0.0'
      '@types/react-dom': '>=16.9.0 <20.0.0'
      react: '>=16.14.0 <20.0.0'
      react-dom: '>=16.14.0 <20.0.0'
    dependencies:
      '@fluentui/react-field': 9.4.7(@types/react-dom@19.2.1)(@types/react@19.2.2)(react-dom@19.2.0)(react@19.2.0)(scheduler@0.23.2)
      '@fluentui/react-jsx-runtime': 9.2.2(@types/react@19.2.2)(react@19.2.0)
      '@fluentui/react-shared-contexts': 9.25.2(@types/react@19.2.2)(react@19.2.0)
      '@fluentui/react-theme': 9.2.0
      '@fluentui/react-utilities': 9.25.1(@types/react@19.2.2)(react@19.2.0)
      '@griffel/react': 1.5.30(react@19.2.0)
      '@swc/helpers': 0.5.17
      '@types/react': 19.2.2
      '@types/react-dom': 19.2.1(@types/react@19.2.2)
      react: 19.2.0
      react-dom: 19.2.0(react@19.2.0)
    transitivePeerDependencies:
      - scheduler
    dev: true

  /@fluentui/react-slider@9.5.7(@types/react-dom@19.2.1)(@types/react@19.2.2)(react-dom@19.2.0)(react@19.2.0)(scheduler@0.23.2):
    resolution: {integrity: sha512-T2MQ6oTI5zK0EBMdTmLmz/b53M1HeULtGwNTTew02fb+gUlSSCS9CpCBjZxPMDYTgs6hqIztqifHgeOd4qpwvA==}
    peerDependencies:
      '@types/react': '>=16.14.0 <20.0.0'
      '@types/react-dom': '>=16.9.0 <20.0.0'
      react: '>=16.14.0 <20.0.0'
      react-dom: '>=16.14.0 <20.0.0'
    dependencies:
      '@fluentui/react-field': 9.4.7(@types/react-dom@19.2.1)(@types/react@19.2.2)(react-dom@19.2.0)(react@19.2.0)(scheduler@0.23.2)
      '@fluentui/react-jsx-runtime': 9.2.2(@types/react@19.2.2)(react@19.2.0)
      '@fluentui/react-shared-contexts': 9.25.2(@types/react@19.2.2)(react@19.2.0)
      '@fluentui/react-tabster': 9.26.7(@types/react-dom@19.2.1)(@types/react@19.2.2)(react-dom@19.2.0)(react@19.2.0)
      '@fluentui/react-theme': 9.2.0
      '@fluentui/react-utilities': 9.25.1(@types/react@19.2.2)(react@19.2.0)
      '@griffel/react': 1.5.30(react@19.2.0)
      '@swc/helpers': 0.5.17
      '@types/react': 19.2.2
      '@types/react-dom': 19.2.1(@types/react@19.2.2)
      react: 19.2.0
      react-dom: 19.2.0(react@19.2.0)
    transitivePeerDependencies:
      - scheduler
    dev: true

  /@fluentui/react-spinbutton@9.5.7(@types/react-dom@19.2.1)(@types/react@19.2.2)(react-dom@19.2.0)(react@19.2.0)(scheduler@0.23.2):
    resolution: {integrity: sha512-0mjUJUzUzzXoOniFE37jEK/SysXJqqhLlC5wcnZfgkA8ztblwunA7kaaEqvrsPRHLTz9qAcPs2he98grdfnAUA==}
    peerDependencies:
      '@types/react': '>=16.14.0 <20.0.0'
      '@types/react-dom': '>=16.9.0 <20.0.0'
      react: '>=16.14.0 <20.0.0'
      react-dom: '>=16.14.0 <20.0.0'
    dependencies:
      '@fluentui/keyboard-keys': 9.0.8
      '@fluentui/react-field': 9.4.7(@types/react-dom@19.2.1)(@types/react@19.2.2)(react-dom@19.2.0)(react@19.2.0)(scheduler@0.23.2)
      '@fluentui/react-icons': 2.0.312(react@19.2.0)
      '@fluentui/react-jsx-runtime': 9.2.2(@types/react@19.2.2)(react@19.2.0)
      '@fluentui/react-shared-contexts': 9.25.2(@types/react@19.2.2)(react@19.2.0)
      '@fluentui/react-theme': 9.2.0
      '@fluentui/react-utilities': 9.25.1(@types/react@19.2.2)(react@19.2.0)
      '@griffel/react': 1.5.30(react@19.2.0)
      '@swc/helpers': 0.5.17
      '@types/react': 19.2.2
      '@types/react-dom': 19.2.1(@types/react@19.2.2)
      react: 19.2.0
      react-dom: 19.2.0(react@19.2.0)
    transitivePeerDependencies:
      - scheduler
    dev: true

  /@fluentui/react-spinner@9.7.7(@types/react-dom@19.2.1)(@types/react@19.2.2)(react-dom@19.2.0)(react@19.2.0):
    resolution: {integrity: sha512-hViNpC0V+0uSQHRvErm2XY9LpIhotJBTOkkIk+iQo/3H1zJh5APfYEiof6FIBGdFurmJvE9KCDSUiF0W72st+g==}
    peerDependencies:
      '@types/react': '>=16.14.0 <20.0.0'
      '@types/react-dom': '>=16.9.0 <20.0.0'
      react: '>=16.14.0 <20.0.0'
      react-dom: '>=16.14.0 <20.0.0'
    dependencies:
      '@fluentui/react-jsx-runtime': 9.2.2(@types/react@19.2.2)(react@19.2.0)
      '@fluentui/react-label': 9.3.7(@types/react-dom@19.2.1)(@types/react@19.2.2)(react-dom@19.2.0)(react@19.2.0)
      '@fluentui/react-shared-contexts': 9.25.2(@types/react@19.2.2)(react@19.2.0)
      '@fluentui/react-theme': 9.2.0
      '@fluentui/react-utilities': 9.25.1(@types/react@19.2.2)(react@19.2.0)
      '@griffel/react': 1.5.30(react@19.2.0)
      '@swc/helpers': 0.5.17
      '@types/react': 19.2.2
      '@types/react-dom': 19.2.1(@types/react@19.2.2)
      react: 19.2.0
      react-dom: 19.2.0(react@19.2.0)
    dev: true

  /@fluentui/react-swatch-picker@9.4.7(@types/react-dom@19.2.1)(@types/react@19.2.2)(react-dom@19.2.0)(react@19.2.0)(scheduler@0.23.2):
    resolution: {integrity: sha512-t2h9HUaRgSfT+bo/LfNb2MRp3uGSeQN6xORSuAKfRaPJDEuYzBCtQ+wyB16nqmGzEsZF2NdQZZVvW3kPPPzMsA==}
    peerDependencies:
      '@types/react': '>=16.8.0 <20.0.0'
      '@types/react-dom': '>=16.8.0 <20.0.0'
      react: '>=16.14.0 <20.0.0'
      react-dom: '>=16.8.0 <20.0.0'
    dependencies:
      '@fluentui/react-context-selector': 9.2.9(@types/react-dom@19.2.1)(@types/react@19.2.2)(react-dom@19.2.0)(react@19.2.0)(scheduler@0.23.2)
      '@fluentui/react-field': 9.4.7(@types/react-dom@19.2.1)(@types/react@19.2.2)(react-dom@19.2.0)(react@19.2.0)(scheduler@0.23.2)
      '@fluentui/react-icons': 2.0.312(react@19.2.0)
      '@fluentui/react-jsx-runtime': 9.2.2(@types/react@19.2.2)(react@19.2.0)
      '@fluentui/react-shared-contexts': 9.25.2(@types/react@19.2.2)(react@19.2.0)
      '@fluentui/react-tabster': 9.26.7(@types/react-dom@19.2.1)(@types/react@19.2.2)(react-dom@19.2.0)(react@19.2.0)
      '@fluentui/react-theme': 9.2.0
      '@fluentui/react-utilities': 9.25.1(@types/react@19.2.2)(react@19.2.0)
      '@griffel/react': 1.5.30(react@19.2.0)
      '@swc/helpers': 0.5.17
      '@types/react': 19.2.2
      '@types/react-dom': 19.2.1(@types/react@19.2.2)
      react: 19.2.0
      react-dom: 19.2.0(react@19.2.0)
    transitivePeerDependencies:
      - scheduler
    dev: true

  /@fluentui/react-switch@9.4.7(@types/react-dom@19.2.1)(@types/react@19.2.2)(react-dom@19.2.0)(react@19.2.0)(scheduler@0.23.2):
    resolution: {integrity: sha512-5gDrSlD0HQIuFLZG13ymSL7TMfYC7RP57hTIw8Ga42yf/OKd9bZQXLqonCt7GcYfuHFLQmd9FzeyqI5T6qqFgw==}
    peerDependencies:
      '@types/react': '>=16.14.0 <20.0.0'
      '@types/react-dom': '>=16.9.0 <20.0.0'
      react: '>=16.14.0 <20.0.0'
      react-dom: '>=16.14.0 <20.0.0'
    dependencies:
      '@fluentui/react-field': 9.4.7(@types/react-dom@19.2.1)(@types/react@19.2.2)(react-dom@19.2.0)(react@19.2.0)(scheduler@0.23.2)
      '@fluentui/react-icons': 2.0.312(react@19.2.0)
      '@fluentui/react-jsx-runtime': 9.2.2(@types/react@19.2.2)(react@19.2.0)
      '@fluentui/react-label': 9.3.7(@types/react-dom@19.2.1)(@types/react@19.2.2)(react-dom@19.2.0)(react@19.2.0)
      '@fluentui/react-shared-contexts': 9.25.2(@types/react@19.2.2)(react@19.2.0)
      '@fluentui/react-tabster': 9.26.7(@types/react-dom@19.2.1)(@types/react@19.2.2)(react-dom@19.2.0)(react@19.2.0)
      '@fluentui/react-theme': 9.2.0
      '@fluentui/react-utilities': 9.25.1(@types/react@19.2.2)(react@19.2.0)
      '@griffel/react': 1.5.30(react@19.2.0)
      '@swc/helpers': 0.5.17
      '@types/react': 19.2.2
      '@types/react-dom': 19.2.1(@types/react@19.2.2)
      react: 19.2.0
      react-dom: 19.2.0(react@19.2.0)
    transitivePeerDependencies:
      - scheduler
    dev: true

  /@fluentui/react-table@9.19.1(@types/react-dom@19.2.1)(@types/react@19.2.2)(react-dom@19.2.0)(react@19.2.0)(scheduler@0.23.2):
    resolution: {integrity: sha512-/k/5bkOFwH+soa9LNSZR1F4SR11WI5pf7uDRNxTAIfbUgrZepj2NafnJQcMBhO09qqJqNs5yBK8KtA3lciKopw==}
    peerDependencies:
      '@types/react': '>=16.14.0 <20.0.0'
      '@types/react-dom': '>=16.9.0 <20.0.0'
      react: '>=16.14.0 <20.0.0'
      react-dom: '>=16.14.0 <20.0.0'
    dependencies:
      '@fluentui/keyboard-keys': 9.0.8
      '@fluentui/react-aria': 9.17.2(@types/react-dom@19.2.1)(@types/react@19.2.2)(react-dom@19.2.0)(react@19.2.0)
      '@fluentui/react-avatar': 9.9.8(@types/react-dom@19.2.1)(@types/react@19.2.2)(react-dom@19.2.0)(react@19.2.0)(scheduler@0.23.2)
      '@fluentui/react-checkbox': 9.5.7(@types/react-dom@19.2.1)(@types/react@19.2.2)(react-dom@19.2.0)(react@19.2.0)(scheduler@0.23.2)
      '@fluentui/react-context-selector': 9.2.9(@types/react-dom@19.2.1)(@types/react@19.2.2)(react-dom@19.2.0)(react@19.2.0)(scheduler@0.23.2)
      '@fluentui/react-icons': 2.0.312(react@19.2.0)
      '@fluentui/react-jsx-runtime': 9.2.2(@types/react@19.2.2)(react@19.2.0)
      '@fluentui/react-radio': 9.5.7(@types/react-dom@19.2.1)(@types/react@19.2.2)(react-dom@19.2.0)(react@19.2.0)(scheduler@0.23.2)
      '@fluentui/react-shared-contexts': 9.25.2(@types/react@19.2.2)(react@19.2.0)
      '@fluentui/react-tabster': 9.26.7(@types/react-dom@19.2.1)(@types/react@19.2.2)(react-dom@19.2.0)(react@19.2.0)
      '@fluentui/react-theme': 9.2.0
      '@fluentui/react-utilities': 9.25.1(@types/react@19.2.2)(react@19.2.0)
      '@griffel/react': 1.5.30(react@19.2.0)
      '@swc/helpers': 0.5.17
      '@types/react': 19.2.2
      '@types/react-dom': 19.2.1(@types/react@19.2.2)
      react: 19.2.0
      react-dom: 19.2.0(react@19.2.0)
    transitivePeerDependencies:
      - scheduler
    dev: true

  /@fluentui/react-tabs@9.10.3(@types/react-dom@19.2.1)(@types/react@19.2.2)(react-dom@19.2.0)(react@19.2.0)(scheduler@0.23.2):
    resolution: {integrity: sha512-ONjrLVcl73BaT7LbbUvKYE25xzCIiv0CwapZQlfFUn8gv8Y9gOtLNnUZnKAzjpGuR9ITuuIB9ahMrskI8rfbYg==}
    peerDependencies:
      '@types/react': '>=16.14.0 <20.0.0'
      '@types/react-dom': '>=16.9.0 <20.0.0'
      react: '>=16.14.0 <20.0.0'
      react-dom: '>=16.14.0 <20.0.0'
    dependencies:
      '@fluentui/react-context-selector': 9.2.9(@types/react-dom@19.2.1)(@types/react@19.2.2)(react-dom@19.2.0)(react@19.2.0)(scheduler@0.23.2)
      '@fluentui/react-jsx-runtime': 9.2.2(@types/react@19.2.2)(react@19.2.0)
      '@fluentui/react-shared-contexts': 9.25.2(@types/react@19.2.2)(react@19.2.0)
      '@fluentui/react-tabster': 9.26.7(@types/react-dom@19.2.1)(@types/react@19.2.2)(react-dom@19.2.0)(react@19.2.0)
      '@fluentui/react-theme': 9.2.0
      '@fluentui/react-utilities': 9.25.1(@types/react@19.2.2)(react@19.2.0)
      '@griffel/react': 1.5.30(react@19.2.0)
      '@swc/helpers': 0.5.17
      '@types/react': 19.2.2
      '@types/react-dom': 19.2.1(@types/react@19.2.2)
      react: 19.2.0
      react-dom: 19.2.0(react@19.2.0)
    transitivePeerDependencies:
      - scheduler
    dev: true

  /@fluentui/react-tabster@9.26.7(@types/react-dom@19.2.1)(@types/react@19.2.2)(react-dom@19.2.0)(react@19.2.0):
    resolution: {integrity: sha512-KunFjN822tzHjlQ0yqh1XPi9d+I0urPAt0yeOQlCkFtruFk7U4YJEsYxFkxE8+IteHfBSE/zUGOw7xhntRsEhg==}
    peerDependencies:
      '@types/react': '>=16.14.0 <20.0.0'
      '@types/react-dom': '>=16.9.0 <20.0.0'
      react: '>=16.14.0 <20.0.0'
      react-dom: '>=16.14.0 <20.0.0'
    dependencies:
      '@fluentui/react-shared-contexts': 9.25.2(@types/react@19.2.2)(react@19.2.0)
      '@fluentui/react-theme': 9.2.0
      '@fluentui/react-utilities': 9.25.1(@types/react@19.2.2)(react@19.2.0)
      '@griffel/react': 1.5.30(react@19.2.0)
      '@swc/helpers': 0.5.17
      '@types/react': 19.2.2
      '@types/react-dom': 19.2.1(@types/react@19.2.2)
      keyborg: 2.6.0
      react: 19.2.0
      react-dom: 19.2.0(react@19.2.0)
      tabster: 8.5.6
    dev: true

  /@fluentui/react-tag-picker@9.7.8(@types/react-dom@19.2.1)(@types/react@19.2.2)(react-dom@19.2.0)(react@19.2.0)(scheduler@0.23.2):
    resolution: {integrity: sha512-NEac98RbjqdPX9ocLeIupuJeR2vtLUHmW5HkbGPxUPXVxL9o2Pz2NEV/LZmKAFOW1fKcwDV/YqhnMlR8WrV6lQ==}
    peerDependencies:
      '@types/react': '>=16.14.0 <20.0.0'
      '@types/react-dom': '>=16.9.0 <20.0.0'
      react: '>=16.14.0 <20.0.0'
      react-dom: '>=16.14.0 <20.0.0'
    dependencies:
      '@fluentui/keyboard-keys': 9.0.8
      '@fluentui/react-aria': 9.17.2(@types/react-dom@19.2.1)(@types/react@19.2.2)(react-dom@19.2.0)(react@19.2.0)
      '@fluentui/react-combobox': 9.16.8(@types/react-dom@19.2.1)(@types/react@19.2.2)(react-dom@19.2.0)(react@19.2.0)(scheduler@0.23.2)
      '@fluentui/react-context-selector': 9.2.9(@types/react-dom@19.2.1)(@types/react@19.2.2)(react-dom@19.2.0)(react@19.2.0)(scheduler@0.23.2)
      '@fluentui/react-field': 9.4.7(@types/react-dom@19.2.1)(@types/react@19.2.2)(react-dom@19.2.0)(react@19.2.0)(scheduler@0.23.2)
      '@fluentui/react-icons': 2.0.312(react@19.2.0)
      '@fluentui/react-jsx-runtime': 9.2.2(@types/react@19.2.2)(react@19.2.0)
      '@fluentui/react-portal': 9.8.4(@types/react-dom@19.2.1)(@types/react@19.2.2)(react-dom@19.2.0)(react@19.2.0)
      '@fluentui/react-positioning': 9.20.7(@types/react-dom@19.2.1)(@types/react@19.2.2)(react-dom@19.2.0)(react@19.2.0)
      '@fluentui/react-shared-contexts': 9.25.2(@types/react@19.2.2)(react@19.2.0)
      '@fluentui/react-tabster': 9.26.7(@types/react-dom@19.2.1)(@types/react@19.2.2)(react-dom@19.2.0)(react@19.2.0)
      '@fluentui/react-tags': 9.7.8(@types/react-dom@19.2.1)(@types/react@19.2.2)(react-dom@19.2.0)(react@19.2.0)(scheduler@0.23.2)
      '@fluentui/react-theme': 9.2.0
      '@fluentui/react-utilities': 9.25.1(@types/react@19.2.2)(react@19.2.0)
      '@griffel/react': 1.5.30(react@19.2.0)
      '@swc/helpers': 0.5.17
      '@types/react': 19.2.2
      '@types/react-dom': 19.2.1(@types/react@19.2.2)
      react: 19.2.0
      react-dom: 19.2.0(react@19.2.0)
    transitivePeerDependencies:
      - scheduler
    dev: true

  /@fluentui/react-tags@9.7.8(@types/react-dom@19.2.1)(@types/react@19.2.2)(react-dom@19.2.0)(react@19.2.0)(scheduler@0.23.2):
    resolution: {integrity: sha512-mnQc0zNhoBoHURVQ/mzfIIBSt3rNj1fGnH6IFHN2wDYbI5pEmz50DXS8CYHpiSkwqlQln4Wlu7bKqqjzSe4yRQ==}
    peerDependencies:
      '@types/react': '>=16.14.0 <20.0.0'
      '@types/react-dom': '>=16.9.0 <20.0.0'
      react: '>=16.14.0 <20.0.0'
      react-dom: '>=16.14.0 <20.0.0'
    dependencies:
      '@fluentui/keyboard-keys': 9.0.8
      '@fluentui/react-aria': 9.17.2(@types/react-dom@19.2.1)(@types/react@19.2.2)(react-dom@19.2.0)(react@19.2.0)
      '@fluentui/react-avatar': 9.9.8(@types/react-dom@19.2.1)(@types/react@19.2.2)(react-dom@19.2.0)(react@19.2.0)(scheduler@0.23.2)
      '@fluentui/react-icons': 2.0.312(react@19.2.0)
      '@fluentui/react-jsx-runtime': 9.2.2(@types/react@19.2.2)(react@19.2.0)
      '@fluentui/react-shared-contexts': 9.25.2(@types/react@19.2.2)(react@19.2.0)
      '@fluentui/react-tabster': 9.26.7(@types/react-dom@19.2.1)(@types/react@19.2.2)(react-dom@19.2.0)(react@19.2.0)
      '@fluentui/react-theme': 9.2.0
      '@fluentui/react-utilities': 9.25.1(@types/react@19.2.2)(react@19.2.0)
      '@griffel/react': 1.5.30(react@19.2.0)
      '@swc/helpers': 0.5.17
      '@types/react': 19.2.2
      '@types/react-dom': 19.2.1(@types/react@19.2.2)
      react: 19.2.0
      react-dom: 19.2.0(react@19.2.0)
    transitivePeerDependencies:
      - scheduler
    dev: true

  /@fluentui/react-teaching-popover@9.6.8(@types/react-dom@19.2.1)(@types/react@19.2.2)(react-dom@19.2.0)(react@19.2.0)(scheduler@0.23.2):
    resolution: {integrity: sha512-yeKQ0C3aIYiBDbTzHbhqLO6SmHp3n3z4/83JgFdXJ+VhcC+qfrbpXTLM7ViCGth6GZyzayUV0iciNZvLFvuOsg==}
    peerDependencies:
      '@types/react': '>=16.8.0 <20.0.0'
      '@types/react-dom': '>=16.8.0 <20.0.0'
      react: '>=16.14.0 <20.0.0'
      react-dom: '>=16.8.0 <20.0.0'
    dependencies:
      '@fluentui/react-aria': 9.17.2(@types/react-dom@19.2.1)(@types/react@19.2.2)(react-dom@19.2.0)(react@19.2.0)
      '@fluentui/react-button': 9.6.8(@types/react-dom@19.2.1)(@types/react@19.2.2)(react-dom@19.2.0)(react@19.2.0)
      '@fluentui/react-context-selector': 9.2.9(@types/react-dom@19.2.1)(@types/react@19.2.2)(react-dom@19.2.0)(react@19.2.0)(scheduler@0.23.2)
      '@fluentui/react-icons': 2.0.312(react@19.2.0)
      '@fluentui/react-jsx-runtime': 9.2.2(@types/react@19.2.2)(react@19.2.0)
      '@fluentui/react-popover': 9.12.8(@types/react-dom@19.2.1)(@types/react@19.2.2)(react-dom@19.2.0)(react@19.2.0)(scheduler@0.23.2)
      '@fluentui/react-shared-contexts': 9.25.2(@types/react@19.2.2)(react@19.2.0)
      '@fluentui/react-tabster': 9.26.7(@types/react-dom@19.2.1)(@types/react@19.2.2)(react-dom@19.2.0)(react@19.2.0)
      '@fluentui/react-theme': 9.2.0
      '@fluentui/react-utilities': 9.25.1(@types/react@19.2.2)(react@19.2.0)
      '@griffel/react': 1.5.30(react@19.2.0)
      '@swc/helpers': 0.5.17
      '@types/react': 19.2.2
      '@types/react-dom': 19.2.1(@types/react@19.2.2)
      react: 19.2.0
      react-dom: 19.2.0(react@19.2.0)
      use-sync-external-store: 1.6.0(react@19.2.0)
    transitivePeerDependencies:
      - scheduler
    dev: true

  /@fluentui/react-text@9.6.7(@types/react-dom@19.2.1)(@types/react@19.2.2)(react-dom@19.2.0)(react@19.2.0):
    resolution: {integrity: sha512-m7VVoOMQfCs5tWEwkPjSucybgzQ1jGkc8LQeBQTLnq4NJI6vJhGvHI4WffZ9DRHbibuH8tAvJZFvK0Z67TJf3w==}
    peerDependencies:
      '@types/react': '>=16.14.0 <20.0.0'
      '@types/react-dom': '>=16.9.0 <20.0.0'
      react: '>=16.14.0 <20.0.0'
      react-dom: '>=16.14.0 <20.0.0'
    dependencies:
      '@fluentui/react-jsx-runtime': 9.2.2(@types/react@19.2.2)(react@19.2.0)
      '@fluentui/react-shared-contexts': 9.25.2(@types/react@19.2.2)(react@19.2.0)
      '@fluentui/react-theme': 9.2.0
      '@fluentui/react-utilities': 9.25.1(@types/react@19.2.2)(react@19.2.0)
      '@griffel/react': 1.5.30(react@19.2.0)
      '@swc/helpers': 0.5.17
      '@types/react': 19.2.2
      '@types/react-dom': 19.2.1(@types/react@19.2.2)
      react: 19.2.0
      react-dom: 19.2.0(react@19.2.0)
    dev: true

  /@fluentui/react-textarea@9.6.7(@types/react-dom@19.2.1)(@types/react@19.2.2)(react-dom@19.2.0)(react@19.2.0)(scheduler@0.23.2):
    resolution: {integrity: sha512-f6RA2gn0AcI/iqFAC+TWms42kp0l1y1WQqxDWcoejXWDEJo84FO2fn/Ra/lN80B4cuOU6SsMo1qxdXM6M1RmZw==}
    peerDependencies:
      '@types/react': '>=16.14.0 <20.0.0'
      '@types/react-dom': '>=16.9.0 <20.0.0'
      react: '>=16.14.0 <20.0.0'
      react-dom: '>=16.14.0 <20.0.0'
    dependencies:
      '@fluentui/react-field': 9.4.7(@types/react-dom@19.2.1)(@types/react@19.2.2)(react-dom@19.2.0)(react@19.2.0)(scheduler@0.23.2)
      '@fluentui/react-jsx-runtime': 9.2.2(@types/react@19.2.2)(react@19.2.0)
      '@fluentui/react-shared-contexts': 9.25.2(@types/react@19.2.2)(react@19.2.0)
      '@fluentui/react-theme': 9.2.0
      '@fluentui/react-utilities': 9.25.1(@types/react@19.2.2)(react@19.2.0)
      '@griffel/react': 1.5.30(react@19.2.0)
      '@swc/helpers': 0.5.17
      '@types/react': 19.2.2
      '@types/react-dom': 19.2.1(@types/react@19.2.2)
      react: 19.2.0
      react-dom: 19.2.0(react@19.2.0)
    transitivePeerDependencies:
      - scheduler
    dev: true

  /@fluentui/react-theme@9.2.0:
    resolution: {integrity: sha512-Q0zp/MY1m5RjlkcwMcjn/PQRT2T+q3bgxuxWbhgaD07V+tLzBhGROvuqbsdg4YWF/IK21zPfLhmGyifhEu0DnQ==}
    dependencies:
      '@fluentui/tokens': 1.0.0-alpha.22
      '@swc/helpers': 0.5.17
    dev: true

  /@fluentui/react-toast@9.7.4(@types/react-dom@19.2.1)(@types/react@19.2.2)(react-dom@19.2.0)(react@19.2.0):
    resolution: {integrity: sha512-n6sQ156hqF//qogCWSrvgm/NQ03yZj4wr2zLu/AmqSdNDS8EcmZDUXoj5NmPB1+Z8SnCM3YPeStBKrc8c4NjRA==}
    peerDependencies:
      '@types/react': '>=16.14.0 <20.0.0'
      '@types/react-dom': '>=16.9.0 <20.0.0'
      react: '>=16.14.0 <20.0.0'
      react-dom: '>=16.14.0 <20.0.0'
    dependencies:
      '@fluentui/keyboard-keys': 9.0.8
      '@fluentui/react-aria': 9.17.2(@types/react-dom@19.2.1)(@types/react@19.2.2)(react-dom@19.2.0)(react@19.2.0)
      '@fluentui/react-icons': 2.0.312(react@19.2.0)
      '@fluentui/react-jsx-runtime': 9.2.2(@types/react@19.2.2)(react@19.2.0)
      '@fluentui/react-motion': 9.11.1(@types/react-dom@19.2.1)(@types/react@19.2.2)(react-dom@19.2.0)(react@19.2.0)
      '@fluentui/react-motion-components-preview': 0.11.1(@types/react-dom@19.2.1)(@types/react@19.2.2)(react-dom@19.2.0)(react@19.2.0)
      '@fluentui/react-portal': 9.8.4(@types/react-dom@19.2.1)(@types/react@19.2.2)(react-dom@19.2.0)(react@19.2.0)
      '@fluentui/react-shared-contexts': 9.25.2(@types/react@19.2.2)(react@19.2.0)
      '@fluentui/react-tabster': 9.26.7(@types/react-dom@19.2.1)(@types/react@19.2.2)(react-dom@19.2.0)(react@19.2.0)
      '@fluentui/react-theme': 9.2.0
      '@fluentui/react-utilities': 9.25.1(@types/react@19.2.2)(react@19.2.0)
      '@griffel/react': 1.5.30(react@19.2.0)
      '@swc/helpers': 0.5.17
      '@types/react': 19.2.2
      '@types/react-dom': 19.2.1(@types/react@19.2.2)
      react: 19.2.0
      react-dom: 19.2.0(react@19.2.0)
    dev: true

  /@fluentui/react-toolbar@9.6.8(@types/react-dom@19.2.1)(@types/react@19.2.2)(react-dom@19.2.0)(react@19.2.0)(scheduler@0.23.2):
    resolution: {integrity: sha512-cGIE2N33bF/qY689QQCc1d1d29G67/RE2BkwLgdj8SSXxdWGNmCYUoK9VH1RDByL/Y53K+run6nfIhj1uq1YaQ==}
    peerDependencies:
      '@types/react': '>=16.14.0 <20.0.0'
      '@types/react-dom': '>=16.9.0 <20.0.0'
      react: '>=16.14.0 <20.0.0'
      react-dom: '>=16.14.0 <20.0.0'
    dependencies:
      '@fluentui/react-button': 9.6.8(@types/react-dom@19.2.1)(@types/react@19.2.2)(react-dom@19.2.0)(react@19.2.0)
      '@fluentui/react-context-selector': 9.2.9(@types/react-dom@19.2.1)(@types/react@19.2.2)(react-dom@19.2.0)(react@19.2.0)(scheduler@0.23.2)
      '@fluentui/react-divider': 9.4.7(@types/react-dom@19.2.1)(@types/react@19.2.2)(react-dom@19.2.0)(react@19.2.0)
      '@fluentui/react-jsx-runtime': 9.2.2(@types/react@19.2.2)(react@19.2.0)
      '@fluentui/react-radio': 9.5.7(@types/react-dom@19.2.1)(@types/react@19.2.2)(react-dom@19.2.0)(react@19.2.0)(scheduler@0.23.2)
      '@fluentui/react-shared-contexts': 9.25.2(@types/react@19.2.2)(react@19.2.0)
      '@fluentui/react-tabster': 9.26.7(@types/react-dom@19.2.1)(@types/react@19.2.2)(react-dom@19.2.0)(react@19.2.0)
      '@fluentui/react-theme': 9.2.0
      '@fluentui/react-utilities': 9.25.1(@types/react@19.2.2)(react@19.2.0)
      '@griffel/react': 1.5.30(react@19.2.0)
      '@swc/helpers': 0.5.17
      '@types/react': 19.2.2
      '@types/react-dom': 19.2.1(@types/react@19.2.2)
      react: 19.2.0
      react-dom: 19.2.0(react@19.2.0)
    transitivePeerDependencies:
      - scheduler
    dev: true

  /@fluentui/react-tooltip@9.8.7(@types/react-dom@19.2.1)(@types/react@19.2.2)(react-dom@19.2.0)(react@19.2.0):
    resolution: {integrity: sha512-cbbdpBV5hSiwkiV4brWIg91/5j6YwcLCszhCNdoSXwNa5lzJ0qVtjN4MDzUbY0Y3UF0P05X64+FIC95wUdVXow==}
    peerDependencies:
      '@types/react': '>=16.14.0 <20.0.0'
      '@types/react-dom': '>=16.9.0 <20.0.0'
      react: '>=16.14.0 <20.0.0'
      react-dom: '>=16.14.0 <20.0.0'
    dependencies:
      '@fluentui/keyboard-keys': 9.0.8
      '@fluentui/react-jsx-runtime': 9.2.2(@types/react@19.2.2)(react@19.2.0)
      '@fluentui/react-portal': 9.8.4(@types/react-dom@19.2.1)(@types/react@19.2.2)(react-dom@19.2.0)(react@19.2.0)
      '@fluentui/react-positioning': 9.20.7(@types/react-dom@19.2.1)(@types/react@19.2.2)(react-dom@19.2.0)(react@19.2.0)
      '@fluentui/react-shared-contexts': 9.25.2(@types/react@19.2.2)(react@19.2.0)
      '@fluentui/react-tabster': 9.26.7(@types/react-dom@19.2.1)(@types/react@19.2.2)(react-dom@19.2.0)(react@19.2.0)
      '@fluentui/react-theme': 9.2.0
      '@fluentui/react-utilities': 9.25.1(@types/react@19.2.2)(react@19.2.0)
      '@griffel/react': 1.5.30(react@19.2.0)
      '@swc/helpers': 0.5.17
      '@types/react': 19.2.2
      '@types/react-dom': 19.2.1(@types/react@19.2.2)
      react: 19.2.0
      react-dom: 19.2.0(react@19.2.0)
    dev: true

  /@fluentui/react-tree@9.15.1(@types/react-dom@19.2.1)(@types/react@19.2.2)(react-dom@19.2.0)(react@19.2.0)(scheduler@0.23.2):
    resolution: {integrity: sha512-tqg0omdUrV2koWuKcoAK28cE5K3YFketjV22wFJcUHapyU+vn61H8WO37mmYPUGq5EY3umgW86Y9AQ1GmAZ6hQ==}
    peerDependencies:
      '@types/react': '>=16.14.0 <20.0.0'
      '@types/react-dom': '>=16.9.0 <20.0.0'
      react: '>=16.14.0 <20.0.0'
      react-dom: '>=16.14.0 <20.0.0'
    dependencies:
      '@fluentui/keyboard-keys': 9.0.8
      '@fluentui/react-aria': 9.17.2(@types/react-dom@19.2.1)(@types/react@19.2.2)(react-dom@19.2.0)(react@19.2.0)
      '@fluentui/react-avatar': 9.9.8(@types/react-dom@19.2.1)(@types/react@19.2.2)(react-dom@19.2.0)(react@19.2.0)(scheduler@0.23.2)
      '@fluentui/react-button': 9.6.8(@types/react-dom@19.2.1)(@types/react@19.2.2)(react-dom@19.2.0)(react@19.2.0)
      '@fluentui/react-checkbox': 9.5.7(@types/react-dom@19.2.1)(@types/react@19.2.2)(react-dom@19.2.0)(react@19.2.0)(scheduler@0.23.2)
      '@fluentui/react-context-selector': 9.2.9(@types/react-dom@19.2.1)(@types/react@19.2.2)(react-dom@19.2.0)(react@19.2.0)(scheduler@0.23.2)
      '@fluentui/react-icons': 2.0.312(react@19.2.0)
      '@fluentui/react-jsx-runtime': 9.2.2(@types/react@19.2.2)(react@19.2.0)
      '@fluentui/react-motion': 9.11.1(@types/react-dom@19.2.1)(@types/react@19.2.2)(react-dom@19.2.0)(react@19.2.0)
      '@fluentui/react-motion-components-preview': 0.11.1(@types/react-dom@19.2.1)(@types/react@19.2.2)(react-dom@19.2.0)(react@19.2.0)
      '@fluentui/react-radio': 9.5.7(@types/react-dom@19.2.1)(@types/react@19.2.2)(react-dom@19.2.0)(react@19.2.0)(scheduler@0.23.2)
      '@fluentui/react-shared-contexts': 9.25.2(@types/react@19.2.2)(react@19.2.0)
      '@fluentui/react-tabster': 9.26.7(@types/react-dom@19.2.1)(@types/react@19.2.2)(react-dom@19.2.0)(react@19.2.0)
      '@fluentui/react-theme': 9.2.0
      '@fluentui/react-utilities': 9.25.1(@types/react@19.2.2)(react@19.2.0)
      '@griffel/react': 1.5.30(react@19.2.0)
      '@swc/helpers': 0.5.17
      '@types/react': 19.2.2
      '@types/react-dom': 19.2.1(@types/react@19.2.2)
      react: 19.2.0
      react-dom: 19.2.0(react@19.2.0)
    transitivePeerDependencies:
      - scheduler
    dev: true

  /@fluentui/react-utilities@9.25.1(@types/react@19.2.2)(react@19.2.0):
    resolution: {integrity: sha512-5oRFQZpXhTxw7pw/rA/buafdkwbVwvs13WFIGVZLmYASuIilOBv9k9GhOTIgLHXFVeUwDQriYKglf93jetXTCg==}
    peerDependencies:
      '@types/react': '>=16.14.0 <20.0.0'
      react: '>=16.14.0 <20.0.0'
    dependencies:
      '@fluentui/keyboard-keys': 9.0.8
      '@fluentui/react-shared-contexts': 9.25.2(@types/react@19.2.2)(react@19.2.0)
      '@swc/helpers': 0.5.17
      '@types/react': 19.2.2
      react: 19.2.0
    dev: true

  /@fluentui/react-virtualizer@9.0.0-alpha.103(@types/react-dom@19.2.1)(@types/react@19.2.2)(react-dom@19.2.0)(react@19.2.0):
    resolution: {integrity: sha512-0pChWeTb2MFjEi6PrAj4g+fUbnpqDt/PJ6CeAkGvQpV2zyDefZdAtEvp9QklXRYYPWGPS+1utvhOU9gqQ4FNxg==}
    peerDependencies:
      '@types/react': '>=16.14.0 <20.0.0'
      '@types/react-dom': '>=16.9.0 <20.0.0'
      react: '>=16.14.0 <20.0.0'
      react-dom: '>=16.14.0 <20.0.0'
    dependencies:
      '@fluentui/react-jsx-runtime': 9.2.2(@types/react@19.2.2)(react@19.2.0)
      '@fluentui/react-shared-contexts': 9.25.2(@types/react@19.2.2)(react@19.2.0)
      '@fluentui/react-utilities': 9.25.1(@types/react@19.2.2)(react@19.2.0)
      '@griffel/react': 1.5.30(react@19.2.0)
      '@swc/helpers': 0.5.17
      '@types/react': 19.2.2
      '@types/react-dom': 19.2.1(@types/react@19.2.2)
      react: 19.2.0
      react-dom: 19.2.0(react@19.2.0)
    dev: true

  /@fluentui/react-window-provider@2.2.30(@types/react@19.2.2)(react@19.2.0):
    resolution: {integrity: sha512-2SXuiZcU29W0D9zfExcTfzVx97OI50YCn5fGGO0bTDuP5VxzTQp1mipAY4qm/yJMMinoXkzBGLl1rK0Tdtxh1w==}
    peerDependencies:
      '@types/react': '>=16.8.0 <20.0.0'
      react: '>=16.8.0 <20.0.0'
    dependencies:
      '@fluentui/set-version': 8.2.24
      '@types/react': 19.2.2
      react: 19.2.0
      tslib: 2.8.1
    dev: false

  /@fluentui/set-version@8.2.24:
    resolution: {integrity: sha512-8uNi2ThvNgF+6d3q2luFVVdk/wZV0AbRfJ85kkvf2+oSRY+f6QVK0w13vMorNhA5puumKcZniZoAfUF02w7NSg==}
    dependencies:
      tslib: 2.8.1
    dev: false

  /@fluentui/tokens@1.0.0-alpha.22:
    resolution: {integrity: sha512-i9fgYyyCWFRdUi+vQwnV6hp7wpLGK4p09B+O/f2u71GBXzPuniubPYvrIJYtl444DD6shLjYToJhQ1S6XTFwLg==}
    dependencies:
      '@swc/helpers': 0.5.17
    dev: true

  /@fluentui/utilities@8.16.0(@types/react@19.2.2)(react@19.2.0):
    resolution: {integrity: sha512-V8ZUYNhkUKjic5nxn8UeDnSxp3nJOY3rN3+Xszc/pGCSC2JW8DWfmtHV2lXOeyG3qnqOAfyeeysRopSnjEKoxw==}
    peerDependencies:
      '@types/react': '>=16.8.0 <20.0.0'
      react: '>=16.8.0 <20.0.0'
    dependencies:
      '@fluentui/dom-utilities': 2.3.10
      '@fluentui/merge-styles': 8.6.14
      '@fluentui/react-window-provider': 2.2.30(@types/react@19.2.2)(react@19.2.0)
      '@fluentui/set-version': 8.2.24
      '@types/react': 19.2.2
      react: 19.2.0
      tslib: 2.8.1
    dev: false

  /@griffel/core@1.19.2:
    resolution: {integrity: sha512-WkB/QQkjy9dE4vrNYGhQvRRUHFkYVOuaznVOMNTDT4pS9aTJ9XPrMTXXlkpcwaf0D3vNKoerj4zAwnU2lBzbOg==}
    dependencies:
      '@emotion/hash': 0.9.2
      '@griffel/style-types': 1.3.0
      csstype: 3.1.3
      rtl-css-js: 1.16.1
      stylis: 4.3.6
      tslib: 2.8.1
    dev: true

  /@griffel/react@1.5.30(react@19.2.0):
    resolution: {integrity: sha512-1q4ojbEVFY5YA0j1NamP0WWF4BKh+GHsVugltDYeEgEaVbH3odJ7tJabuhQgY+7Nhka0pyEFWSiHJev0K3FSew==}
    peerDependencies:
      react: '>=16.8.0 <20.0.0'
    dependencies:
      '@griffel/core': 1.19.2
      react: 19.2.0
      tslib: 2.8.1
    dev: true

  /@griffel/style-types@1.3.0:
    resolution: {integrity: sha512-bHwD3sUE84Xwv4dH011gOKe1jul77M1S6ZFN9Tnq8pvZ48UMdY//vtES6fv7GRS5wXYT4iqxQPBluAiYAfkpmw==}
    dependencies:
      csstype: 3.1.3
    dev: true

  /@humanfs/core@0.19.1:
    resolution: {integrity: sha512-5DyQ4+1JEUzejeK1JGICcideyfUbGixgS9jNgex5nqkW+cY7WZhxBigmieN5Qnw9ZosSNVC9KQKyb+GUaGyKUA==}
    engines: {node: '>=18.18.0'}
    dev: true

  /@humanfs/node@0.16.7:
    resolution: {integrity: sha512-/zUx+yOsIrG4Y43Eh2peDeKCxlRt/gET6aHfaKpuq267qXdYDFViVHfMaLyygZOnl0kGWxFIgsBy8QFuTLUXEQ==}
    engines: {node: '>=18.18.0'}
    dependencies:
      '@humanfs/core': 0.19.1
      '@humanwhocodes/retry': 0.4.3
    dev: true

  /@humanwhocodes/config-array@0.13.0:
    resolution: {integrity: sha512-DZLEEqFWQFiyK6h5YIeynKx7JlvCYWL0cImfSRXZ9l4Sg2efkFGTuFf6vzXjK1cq6IYkU+Eg/JizXw+TD2vRNw==}
    engines: {node: '>=10.10.0'}
    deprecated: Use @eslint/config-array instead
    dependencies:
      '@humanwhocodes/object-schema': 2.0.3
      debug: 4.4.3
      minimatch: 3.1.2
    transitivePeerDependencies:
      - supports-color
    dev: true

  /@humanwhocodes/module-importer@1.0.1:
    resolution: {integrity: sha512-bxveV4V8v5Yb4ncFTT3rPSgZBOpCkjfK0y4oVVVJwIuDVBRMDXrPyXRL988i5ap9m9bnyEEjWfm5WkBmtffLfA==}
    engines: {node: '>=12.22'}
    dev: true

  /@humanwhocodes/object-schema@2.0.3:
    resolution: {integrity: sha512-93zYdMES/c1D69yZiKDBj0V24vqNzB/koF26KPaagAfd3P/4gUlh3Dys5ogAK+Exi9QyzlD8x/08Zt7wIKcDcA==}
    deprecated: Use @eslint/object-schema instead
    dev: true

  /@humanwhocodes/retry@0.4.3:
    resolution: {integrity: sha512-bV0Tgo9K4hfPCek+aMAn81RppFKv2ySDQeMoSZuvTASywNTnVJCArCZE2FWqpvIatKu7VMRLWlR1EazvVhDyhQ==}
    engines: {node: '>=18.18'}
    dev: true

  /@isaacs/balanced-match@4.0.1:
    resolution: {integrity: sha512-yzMTt9lEb8Gv7zRioUilSglI0c0smZ9k5D65677DLWLtWJaXIS3CqcGyUFByYKlnUj6TkjLVs54fBl6+TiGQDQ==}
    engines: {node: 20 || >=22}
    dev: true

  /@isaacs/brace-expansion@5.0.0:
    resolution: {integrity: sha512-ZT55BDLV0yv0RBm2czMiZ+SqCGO7AvmOM3G/w2xhVPH+te0aKgFjmBvGlL1dH+ql2tgGO3MVrbb3jCKyvpgnxA==}
    engines: {node: 20 || >=22}
    dependencies:
      '@isaacs/balanced-match': 4.0.1
    dev: true

  /@isaacs/cliui@8.0.2:
    resolution: {integrity: sha512-O8jcjabXaleOG9DQ0+ARXWZBTfnP4WNAqzuiJK7ll44AmxGKv/J2M4TPjxjY3znBCfvBXFzucm1twdyFybFqEA==}
    engines: {node: '>=12'}
    dependencies:
      string-width: 5.1.2
      string-width-cjs: /string-width@4.2.3
      strip-ansi: 7.1.2
      strip-ansi-cjs: /strip-ansi@6.0.1
      wrap-ansi: 8.1.0
      wrap-ansi-cjs: /wrap-ansi@7.0.0
    dev: true

  /@istanbuljs/load-nyc-config@1.1.0:
    resolution: {integrity: sha512-VjeHSlIzpv/NyD3N0YuHfXOPDIixcA1q2ZV98wsMqcYlPmv2n3Yb2lYP9XMElnaFVXg5A7YLTeLu6V84uQDjmQ==}
    engines: {node: '>=8'}
    dependencies:
      camelcase: 5.3.1
      find-up: 4.1.0
      get-package-type: 0.1.0
      js-yaml: 3.14.1
      resolve-from: 5.0.0
    dev: true

  /@istanbuljs/schema@0.1.3:
    resolution: {integrity: sha512-ZXRY4jNvVgSVQ8DL3LTcakaAtXwTVUxE81hslsyD2AtoXW/wVob10HkOJ1X/pAlcI7D+2YoZKg5do8G/w6RYgA==}
    engines: {node: '>=8'}
    dev: true

  /@jest/console@30.2.0:
    resolution: {integrity: sha512-+O1ifRjkvYIkBqASKWgLxrpEhQAAE7hY77ALLUufSk5717KfOShg6IbqLmdsLMPdUiFvA2kTs0R7YZy+l0IzZQ==}
    engines: {node: ^18.14.0 || ^20.0.0 || ^22.0.0 || >=24.0.0}
    dependencies:
      '@jest/types': 30.2.0
      '@types/node': 24.7.1
      chalk: 4.1.2
      jest-message-util: 30.2.0
      jest-util: 30.2.0
      slash: 3.0.0
    dev: true

  /@jest/core@30.2.0:
    resolution: {integrity: sha512-03W6IhuhjqTlpzh/ojut/pDB2LPRygyWX8ExpgHtQA8H/3K7+1vKmcINx5UzeOX1se6YEsBsOHQ1CRzf3fOwTQ==}
    engines: {node: ^18.14.0 || ^20.0.0 || ^22.0.0 || >=24.0.0}
    peerDependencies:
      node-notifier: ^8.0.1 || ^9.0.0 || ^10.0.0
    peerDependenciesMeta:
      node-notifier:
        optional: true
    dependencies:
      '@jest/console': 30.2.0
      '@jest/pattern': 30.0.1
      '@jest/reporters': 30.2.0
      '@jest/test-result': 30.2.0
      '@jest/transform': 30.2.0
      '@jest/types': 30.2.0
      '@types/node': 24.7.1
      ansi-escapes: 4.3.2
      chalk: 4.1.2
      ci-info: 4.3.1
      exit-x: 0.2.2
      graceful-fs: 4.2.11
      jest-changed-files: 30.2.0
      jest-config: 30.2.0(@types/node@24.7.1)
      jest-haste-map: 30.2.0
      jest-message-util: 30.2.0
      jest-regex-util: 30.0.1
      jest-resolve: 30.2.0
      jest-resolve-dependencies: 30.2.0
      jest-runner: 30.2.0
      jest-runtime: 30.2.0
      jest-snapshot: 30.2.0
      jest-util: 30.2.0
      jest-validate: 30.2.0
      jest-watcher: 30.2.0
      micromatch: 4.0.8
      pretty-format: 30.2.0
      slash: 3.0.0
    transitivePeerDependencies:
      - babel-plugin-macros
      - esbuild-register
      - supports-color
      - ts-node
    dev: true

  /@jest/diff-sequences@30.0.1:
    resolution: {integrity: sha512-n5H8QLDJ47QqbCNn5SuFjCRDrOLEZ0h8vAHCK5RL9Ls7Xa8AQLa/YxAc9UjFqoEDM48muwtBGjtMY5cr0PLDCw==}
    engines: {node: ^18.14.0 || ^20.0.0 || ^22.0.0 || >=24.0.0}
    dev: true

  /@jest/environment-jsdom-abstract@30.2.0(jsdom@26.1.0):
    resolution: {integrity: sha512-kazxw2L9IPuZpQ0mEt9lu9Z98SqR74xcagANmMBU16X0lS23yPc0+S6hGLUz8kVRlomZEs/5S/Zlpqwf5yu6OQ==}
    engines: {node: ^18.14.0 || ^20.0.0 || ^22.0.0 || >=24.0.0}
    peerDependencies:
      canvas: ^3.0.0
      jsdom: '*'
    peerDependenciesMeta:
      canvas:
        optional: true
    dependencies:
      '@jest/environment': 30.2.0
      '@jest/fake-timers': 30.2.0
      '@jest/types': 30.2.0
      '@types/jsdom': 21.1.7
      '@types/node': 24.7.1
      jest-mock: 30.2.0
      jest-util: 30.2.0
      jsdom: 26.1.0
    dev: true

  /@jest/environment@30.2.0:
    resolution: {integrity: sha512-/QPTL7OBJQ5ac09UDRa3EQes4gt1FTEG/8jZ/4v5IVzx+Cv7dLxlVIvfvSVRiiX2drWyXeBjkMSR8hvOWSog5g==}
    engines: {node: ^18.14.0 || ^20.0.0 || ^22.0.0 || >=24.0.0}
    dependencies:
      '@jest/fake-timers': 30.2.0
      '@jest/types': 30.2.0
      '@types/node': 24.7.1
      jest-mock: 30.2.0
    dev: true

  /@jest/expect-utils@30.2.0:
    resolution: {integrity: sha512-1JnRfhqpD8HGpOmQp180Fo9Zt69zNtC+9lR+kT7NVL05tNXIi+QC8Csz7lfidMoVLPD3FnOtcmp0CEFnxExGEA==}
    engines: {node: ^18.14.0 || ^20.0.0 || ^22.0.0 || >=24.0.0}
    dependencies:
      '@jest/get-type': 30.1.0
    dev: true

  /@jest/expect@30.2.0:
    resolution: {integrity: sha512-V9yxQK5erfzx99Sf+7LbhBwNWEZ9eZay8qQ9+JSC0TrMR1pMDHLMY+BnVPacWU6Jamrh252/IKo4F1Xn/zfiqA==}
    engines: {node: ^18.14.0 || ^20.0.0 || ^22.0.0 || >=24.0.0}
    dependencies:
      expect: 30.2.0
      jest-snapshot: 30.2.0
    transitivePeerDependencies:
      - supports-color
    dev: true

  /@jest/fake-timers@30.2.0:
    resolution: {integrity: sha512-HI3tRLjRxAbBy0VO8dqqm7Hb2mIa8d5bg/NJkyQcOk7V118ObQML8RC5luTF/Zsg4474a+gDvhce7eTnP4GhYw==}
    engines: {node: ^18.14.0 || ^20.0.0 || ^22.0.0 || >=24.0.0}
    dependencies:
      '@jest/types': 30.2.0
      '@sinonjs/fake-timers': 13.0.5
      '@types/node': 24.7.1
      jest-message-util: 30.2.0
      jest-mock: 30.2.0
      jest-util: 30.2.0
    dev: true

  /@jest/get-type@30.1.0:
    resolution: {integrity: sha512-eMbZE2hUnx1WV0pmURZY9XoXPkUYjpc55mb0CrhtdWLtzMQPFvu/rZkTLZFTsdaVQa+Tr4eWAteqcUzoawq/uA==}
    engines: {node: ^18.14.0 || ^20.0.0 || ^22.0.0 || >=24.0.0}
    dev: true

  /@jest/globals@30.2.0:
    resolution: {integrity: sha512-b63wmnKPaK+6ZZfpYhz9K61oybvbI1aMcIs80++JI1O1rR1vaxHUCNqo3ITu6NU0d4V34yZFoHMn/uoKr/Rwfw==}
    engines: {node: ^18.14.0 || ^20.0.0 || ^22.0.0 || >=24.0.0}
    dependencies:
      '@jest/environment': 30.2.0
      '@jest/expect': 30.2.0
      '@jest/types': 30.2.0
      jest-mock: 30.2.0
    transitivePeerDependencies:
      - supports-color
    dev: true

  /@jest/pattern@30.0.1:
    resolution: {integrity: sha512-gWp7NfQW27LaBQz3TITS8L7ZCQ0TLvtmI//4OwlQRx4rnWxcPNIYjxZpDcN4+UlGxgm3jS5QPz8IPTCkb59wZA==}
    engines: {node: ^18.14.0 || ^20.0.0 || ^22.0.0 || >=24.0.0}
    dependencies:
      '@types/node': 24.7.1
      jest-regex-util: 30.0.1
    dev: true

  /@jest/reporters@30.2.0:
    resolution: {integrity: sha512-DRyW6baWPqKMa9CzeiBjHwjd8XeAyco2Vt8XbcLFjiwCOEKOvy82GJ8QQnJE9ofsxCMPjH4MfH8fCWIHHDKpAQ==}
    engines: {node: ^18.14.0 || ^20.0.0 || ^22.0.0 || >=24.0.0}
    peerDependencies:
      node-notifier: ^8.0.1 || ^9.0.0 || ^10.0.0
    peerDependenciesMeta:
      node-notifier:
        optional: true
    dependencies:
      '@bcoe/v8-coverage': 0.2.3
      '@jest/console': 30.2.0
      '@jest/test-result': 30.2.0
      '@jest/transform': 30.2.0
      '@jest/types': 30.2.0
      '@jridgewell/trace-mapping': 0.3.31
      '@types/node': 24.7.1
      chalk: 4.1.2
      collect-v8-coverage: 1.0.2
      exit-x: 0.2.2
      glob: 10.4.5
      graceful-fs: 4.2.11
      istanbul-lib-coverage: 3.2.2
      istanbul-lib-instrument: 6.0.3
      istanbul-lib-report: 3.0.1
      istanbul-lib-source-maps: 5.0.6
      istanbul-reports: 3.2.0
      jest-message-util: 30.2.0
      jest-util: 30.2.0
      jest-worker: 30.2.0
      slash: 3.0.0
      string-length: 4.0.2
      v8-to-istanbul: 9.3.0
    transitivePeerDependencies:
      - supports-color
    dev: true

  /@jest/schemas@30.0.5:
    resolution: {integrity: sha512-DmdYgtezMkh3cpU8/1uyXakv3tJRcmcXxBOcO0tbaozPwpmh4YMsnWrQm9ZmZMfa5ocbxzbFk6O4bDPEc/iAnA==}
    engines: {node: ^18.14.0 || ^20.0.0 || ^22.0.0 || >=24.0.0}
    dependencies:
      '@sinclair/typebox': 0.34.41
    dev: true

  /@jest/snapshot-utils@30.2.0:
    resolution: {integrity: sha512-0aVxM3RH6DaiLcjj/b0KrIBZhSX1373Xci4l3cW5xiUWPctZ59zQ7jj4rqcJQ/Z8JuN/4wX3FpJSa3RssVvCug==}
    engines: {node: ^18.14.0 || ^20.0.0 || ^22.0.0 || >=24.0.0}
    dependencies:
      '@jest/types': 30.2.0
      chalk: 4.1.2
      graceful-fs: 4.2.11
      natural-compare: 1.4.0
    dev: true

  /@jest/source-map@30.0.1:
    resolution: {integrity: sha512-MIRWMUUR3sdbP36oyNyhbThLHyJ2eEDClPCiHVbrYAe5g3CHRArIVpBw7cdSB5fr+ofSfIb2Tnsw8iEHL0PYQg==}
    engines: {node: ^18.14.0 || ^20.0.0 || ^22.0.0 || >=24.0.0}
    dependencies:
      '@jridgewell/trace-mapping': 0.3.31
      callsites: 3.1.0
      graceful-fs: 4.2.11
    dev: true

  /@jest/test-result@30.2.0:
    resolution: {integrity: sha512-RF+Z+0CCHkARz5HT9mcQCBulb1wgCP3FBvl9VFokMX27acKphwyQsNuWH3c+ojd1LeWBLoTYoxF0zm6S/66mjg==}
    engines: {node: ^18.14.0 || ^20.0.0 || ^22.0.0 || >=24.0.0}
    dependencies:
      '@jest/console': 30.2.0
      '@jest/types': 30.2.0
      '@types/istanbul-lib-coverage': 2.0.6
      collect-v8-coverage: 1.0.2
    dev: true

  /@jest/test-sequencer@30.2.0:
    resolution: {integrity: sha512-wXKgU/lk8fKXMu/l5Hog1R61bL4q5GCdT6OJvdAFz1P+QrpoFuLU68eoKuVc4RbrTtNnTL5FByhWdLgOPSph+Q==}
    engines: {node: ^18.14.0 || ^20.0.0 || ^22.0.0 || >=24.0.0}
    dependencies:
      '@jest/test-result': 30.2.0
      graceful-fs: 4.2.11
      jest-haste-map: 30.2.0
      slash: 3.0.0
    dev: true

  /@jest/transform@30.2.0:
    resolution: {integrity: sha512-XsauDV82o5qXbhalKxD7p4TZYYdwcaEXC77PPD2HixEFF+6YGppjrAAQurTl2ECWcEomHBMMNS9AH3kcCFx8jA==}
    engines: {node: ^18.14.0 || ^20.0.0 || ^22.0.0 || >=24.0.0}
    dependencies:
      '@babel/core': 7.28.4
      '@jest/types': 30.2.0
      '@jridgewell/trace-mapping': 0.3.31
      babel-plugin-istanbul: 7.0.1
      chalk: 4.1.2
      convert-source-map: 2.0.0
      fast-json-stable-stringify: 2.1.0
      graceful-fs: 4.2.11
      jest-haste-map: 30.2.0
      jest-regex-util: 30.0.1
      jest-util: 30.2.0
      micromatch: 4.0.8
      pirates: 4.0.7
      slash: 3.0.0
      write-file-atomic: 5.0.1
    transitivePeerDependencies:
      - supports-color
    dev: true

  /@jest/types@30.2.0:
    resolution: {integrity: sha512-H9xg1/sfVvyfU7o3zMfBEjQ1gcsdeTMgqHoYdN79tuLqfTtuu7WckRA1R5whDwOzxaZAeMKTYWqP+WCAi0CHsg==}
    engines: {node: ^18.14.0 || ^20.0.0 || ^22.0.0 || >=24.0.0}
    dependencies:
      '@jest/pattern': 30.0.1
      '@jest/schemas': 30.0.5
      '@types/istanbul-lib-coverage': 2.0.6
      '@types/istanbul-reports': 3.0.4
      '@types/node': 24.7.1
      '@types/yargs': 17.0.33
      chalk: 4.1.2
    dev: true

  /@jridgewell/gen-mapping@0.3.13:
    resolution: {integrity: sha512-2kkt/7niJ6MgEPxF0bYdQ6etZaA+fQvDcLKckhy1yIQOzaoKjBBjSj63/aLVjYE3qhRt5dvM+uUyfCg6UKCBbA==}
    dependencies:
      '@jridgewell/sourcemap-codec': 1.5.5
      '@jridgewell/trace-mapping': 0.3.31
    dev: true

  /@jridgewell/remapping@2.3.5:
    resolution: {integrity: sha512-LI9u/+laYG4Ds1TDKSJW2YPrIlcVYOwi2fUC6xB43lueCjgxV4lffOCZCtYFiH6TNOX+tQKXx97T4IKHbhyHEQ==}
    dependencies:
      '@jridgewell/gen-mapping': 0.3.13
      '@jridgewell/trace-mapping': 0.3.31
    dev: true

  /@jridgewell/resolve-uri@3.1.2:
    resolution: {integrity: sha512-bRISgCIjP20/tbWSPWMEi54QVPRZExkuD9lJL+UIxUKtwVJA8wW1Trb1jMs1RFXo1CBTNZ/5hpC9QvmKWdopKw==}
    engines: {node: '>=6.0.0'}
    dev: true

  /@jridgewell/source-map@0.3.11:
    resolution: {integrity: sha512-ZMp1V8ZFcPG5dIWnQLr3NSI1MiCU7UETdS/A0G8V/XWHvJv3ZsFqutJn1Y5RPmAPX6F3BiE397OqveU/9NCuIA==}
    dependencies:
      '@jridgewell/gen-mapping': 0.3.13
      '@jridgewell/trace-mapping': 0.3.31
    dev: true

  /@jridgewell/sourcemap-codec@1.5.5:
    resolution: {integrity: sha512-cYQ9310grqxueWbl+WuIUIaiUaDcj7WOq5fVhEljNVgRfOUhY9fy2zTvfoqWsnebh8Sl70VScFbICvJnLKB0Og==}
    dev: true

  /@jridgewell/trace-mapping@0.3.31:
    resolution: {integrity: sha512-zzNR+SdQSDJzc8joaeP8QQoCQr8NuYx2dIIytl1QeBEZHJ9uW6hebsrYgbz8hJwUQao3TWCMtmfV8Nu1twOLAw==}
    dependencies:
      '@jridgewell/resolve-uri': 3.1.2
      '@jridgewell/sourcemap-codec': 1.5.5
    dev: true

  /@jsep-plugin/assignment@1.3.0(jsep@1.4.0):
    resolution: {integrity: sha512-VVgV+CXrhbMI3aSusQyclHkenWSAm95WaiKrMxRFam3JSUiIaQjoMIw2sEs/OX4XifnqeQUN4DYbJjlA8EfktQ==}
    engines: {node: '>= 10.16.0'}
    peerDependencies:
      jsep: ^0.4.0||^1.0.0
    dependencies:
      jsep: 1.4.0
    dev: true

  /@jsep-plugin/regex@1.0.4(jsep@1.4.0):
    resolution: {integrity: sha512-q7qL4Mgjs1vByCaTnDFcBnV9HS7GVPJX5vyVoCgZHNSC9rjwIlmbXG5sUuorR5ndfHAIlJ8pVStxvjXHbNvtUg==}
    engines: {node: '>= 10.16.0'}
    peerDependencies:
      jsep: ^0.4.0||^1.0.0
    dependencies:
      jsep: 1.4.0
    dev: true

  /@microsoft/api-documenter@7.27.1(@types/node@24.7.1):
    resolution: {integrity: sha512-8qMMX4A4SRw/bvBAeirFcc35h1S6rL+PcUp78CFP0e9pqK0TQXatutW6HJjh2vADGzEsMQRzNi5N3wjliLCV5A==}
    hasBin: true
    dependencies:
      '@microsoft/api-extractor-model': 7.31.1(@types/node@24.7.1)
      '@microsoft/tsdoc': 0.15.1
      '@rushstack/node-core-library': 5.17.0(@types/node@24.7.1)
      '@rushstack/terminal': 0.19.1(@types/node@24.7.1)
      '@rushstack/ts-command-line': 5.1.1(@types/node@24.7.1)
      js-yaml: 4.1.0
      resolve: 1.22.10
    transitivePeerDependencies:
      - '@types/node'
    dev: true

  /@microsoft/api-extractor-model@7.31.1(@types/node@24.7.1):
    resolution: {integrity: sha512-Dhnip5OFKbl85rq/ICHBFGhV4RA5UQSl8AC/P/zoGvs+CBudPkatt5kIhMGiYgVPnUWmfR6fcp38+1AFLYNtUw==}
    dependencies:
      '@microsoft/tsdoc': 0.15.1
      '@microsoft/tsdoc-config': 0.17.1
      '@rushstack/node-core-library': 5.17.0(@types/node@24.7.1)
    transitivePeerDependencies:
      - '@types/node'
    dev: true

  /@microsoft/api-extractor@7.53.1(@types/node@24.7.1):
    resolution: {integrity: sha512-bul5eTNxijLdDBqLye74u9494sRmf+9QULtec9Od0uHnifahGeNt8CC4/xCdn7mVyEBrXIQyQ5+sc4Uc0QfBSA==}
    hasBin: true
    dependencies:
      '@microsoft/api-extractor-model': 7.31.1(@types/node@24.7.1)
      '@microsoft/tsdoc': 0.15.1
      '@microsoft/tsdoc-config': 0.17.1
      '@rushstack/node-core-library': 5.17.0(@types/node@24.7.1)
      '@rushstack/rig-package': 0.6.0
      '@rushstack/terminal': 0.19.1(@types/node@24.7.1)
      '@rushstack/ts-command-line': 5.1.1(@types/node@24.7.1)
      lodash: 4.17.21
      minimatch: 10.0.3
      resolve: 1.22.10
      semver: 7.5.4
      source-map: 0.6.1
      typescript: 5.8.2
    transitivePeerDependencies:
      - '@types/node'
    dev: true

  /@microsoft/tsdoc-config@0.17.1:
    resolution: {integrity: sha512-UtjIFe0C6oYgTnad4q1QP4qXwLhe6tIpNTRStJ2RZEPIkqQPREAwE5spzVxsdn9UaEMUqhh0AqSx3X4nWAKXWw==}
    dependencies:
      '@microsoft/tsdoc': 0.15.1
      ajv: 8.12.0
      jju: 1.4.0
      resolve: 1.22.10
    dev: true

  /@microsoft/tsdoc@0.15.1:
    resolution: {integrity: sha512-4aErSrCR/On/e5G2hDP0wjooqDdauzEbIq8hIkIe5pXV0rtWJZvdCEKL0ykZxex+IxIwBp0eGeV48hQN07dXtw==}
    dev: true

  /@napi-rs/wasm-runtime@0.2.12:
    resolution: {integrity: sha512-ZVWUcfwY4E/yPitQJl481FjFo3K22D6qF0DuFH6Y/nbnE11GY5uguDxZMGXPQ8WQ0128MXQD7TnfHyK4oWoIJQ==}
    requiresBuild: true
    dependencies:
      '@emnapi/core': 1.5.0
      '@emnapi/runtime': 1.5.0
      '@tybys/wasm-util': 0.10.1
    dev: true
    optional: true

  /@nodelib/fs.scandir@2.1.5:
    resolution: {integrity: sha512-vq24Bq3ym5HEQm2NKCr3yXDwjc7vTsEThRDnkp2DK9p1uqLR+DHurm/NOTo0KG7HYHU7eppKZj3MyqYuMBf62g==}
    engines: {node: '>= 8'}
    dependencies:
      '@nodelib/fs.stat': 2.0.5
      run-parallel: 1.2.0
    dev: true

  /@nodelib/fs.stat@2.0.5:
    resolution: {integrity: sha512-RkhPPp2zrqDAQA/2jNhnztcPAlv64XdhIp7a7454A5ovI7Bukxgt7MX7udwAu3zg1DcpPU0rz3VV1SeaqvY4+A==}
    engines: {node: '>= 8'}
    dev: true

  /@nodelib/fs.walk@1.2.8:
    resolution: {integrity: sha512-oGB+UxlgWcgQkgwo8GcEGwemoTFt3FIO9ababBmaGwXIoBKZ+GTy0pP185beGg7Llih/NSHSV2XAs1lnznocSg==}
    engines: {node: '>= 8'}
    dependencies:
      '@nodelib/fs.scandir': 2.1.5
      fastq: 1.19.1
    dev: true

  /@pkgjs/parseargs@0.11.0:
    resolution: {integrity: sha512-+1VkjdD0QBLPodGrJUeqarH8VAIvQODIbwh9XpP5Syisf7YoQgsJKPNFoqqLQlu+VQ/tVSshMR6loPMn8U+dPg==}
    engines: {node: '>=14'}
    requiresBuild: true
    dev: true
    optional: true

  /@pkgr/core@0.2.9:
    resolution: {integrity: sha512-QNqXyfVS2wm9hweSYD2O7F0G06uurj9kZ96TRQE5Y9hU7+tgdZwIkbAKc5Ocy1HxEY2kuDQa6cQ1WRs/O5LFKA==}
    engines: {node: ^12.20.0 || ^14.18.0 || >=16.0.0}
    dev: true

  /@rollup/rollup-linux-x64-gnu@4.40.0:
    resolution: {integrity: sha512-RcDGMtqF9EFN8i2RYN2W+64CdHruJ5rPqrlYw+cgM3uOVPSsnAQps7cpjXe9be/yDp8UC7VLoCoKC8J3Kn2FkQ==}
    cpu: [x64]
    os: [linux]
    requiresBuild: true
    dev: true
    optional: true

  /@rushstack/heft-config-file@0.18.4(@types/node@24.7.1):
    resolution: {integrity: sha512-FYHF9FSQ7K3yWgrx1G6j6ZmM8+SAp62ia4wFwgj5mhzcwQ9G0AJqOofQkkHxe33bFYvF/OP848zIWrWwuwk1Qw==}
    engines: {node: '>=10.13.0'}
    dependencies:
      '@rushstack/node-core-library': 5.14.0(@types/node@24.7.1)
      '@rushstack/rig-package': 0.5.3
      '@rushstack/terminal': 0.16.0(@types/node@24.7.1)
      '@ungap/structured-clone': 1.3.0
      jsonpath-plus: 10.3.0
    transitivePeerDependencies:
      - '@types/node'
    dev: true

  /@rushstack/heft@0.74.5(@types/node@24.7.1):
    resolution: {integrity: sha512-LSMofwrMXpcYirziEO3y1MJLDcGDyj4846ui5MbM2nrdKPBnjHIQrcm/VHX8o6TTy9mNDs7YK59uAQlZZfA6Tw==}
    engines: {node: '>=10.13.0'}
    hasBin: true
    dependencies:
      '@rushstack/heft-config-file': 0.18.4(@types/node@24.7.1)
      '@rushstack/node-core-library': 5.14.0(@types/node@24.7.1)
      '@rushstack/operation-graph': 0.3.2(@types/node@24.7.1)
      '@rushstack/rig-package': 0.5.3
      '@rushstack/terminal': 0.16.0(@types/node@24.7.1)
      '@rushstack/ts-command-line': 5.0.3(@types/node@24.7.1)
      '@types/tapable': 1.0.6
      fast-glob: 3.3.3
      git-repo-info: 2.1.1
      ignore: 5.1.9
      tapable: 1.1.3
      watchpack: 2.4.0
    transitivePeerDependencies:
      - '@types/node'
    dev: true

  /@rushstack/node-core-library@5.14.0(@types/node@24.7.1):
    resolution: {integrity: sha512-eRong84/rwQUlATGFW3TMTYVyqL1vfW9Lf10PH+mVGfIb9HzU3h5AASNIw+axnBLjnD0n3rT5uQBwu9fvzATrg==}
    peerDependencies:
      '@types/node': '*'
    peerDependenciesMeta:
      '@types/node':
        optional: true
    dependencies:
      '@types/node': 24.7.1
      ajv: 8.13.0
      ajv-draft-04: 1.0.0(ajv@8.13.0)
      ajv-formats: 3.0.1(ajv@8.13.0)
      fs-extra: 11.3.2
      import-lazy: 4.0.0
      jju: 1.4.0
      resolve: 1.22.10
      semver: 7.5.4
    dev: true

  /@rushstack/node-core-library@5.17.0(@types/node@24.7.1):
    resolution: {integrity: sha512-24vt1GbHN6kyIglRMTVpyEiNRRRJK8uZHc1XoGAhmnTDKnrWet8OmOpImMswJIe6gM78eV8cMg1HXwuUHkSSgg==}
    peerDependencies:
      '@types/node': '*'
    peerDependenciesMeta:
      '@types/node':
        optional: true
    dependencies:
      '@types/node': 24.7.1
      ajv: 8.13.0
      ajv-draft-04: 1.0.0(ajv@8.13.0)
      ajv-formats: 3.0.1(ajv@8.13.0)
      fs-extra: 11.3.2
      import-lazy: 4.0.0
      jju: 1.4.0
      resolve: 1.22.10
      semver: 7.5.4
    dev: true

  /@rushstack/operation-graph@0.3.2(@types/node@24.7.1):
    resolution: {integrity: sha512-7hqUywwme2Y7Dnv5Tzuzsvy/NJq4hV5ylV9bLUkTyssqIhPzStIp8uXuvDmiZyA1qm0kvyipXnEmjyQfNucWHQ==}
    peerDependencies:
      '@types/node': '*'
    peerDependenciesMeta:
      '@types/node':
        optional: true
    dependencies:
      '@rushstack/node-core-library': 5.14.0(@types/node@24.7.1)
      '@rushstack/terminal': 0.16.0(@types/node@24.7.1)
      '@types/node': 24.7.1
    dev: true

  /@rushstack/problem-matcher@0.1.1(@types/node@24.7.1):
    resolution: {integrity: sha512-Fm5XtS7+G8HLcJHCWpES5VmeMyjAKaWeyZU5qPzZC+22mPlJzAsOxymHiWIfuirtPckX3aptWws+K2d0BzniJA==}
    peerDependencies:
      '@types/node': '*'
    peerDependenciesMeta:
      '@types/node':
        optional: true
    dependencies:
      '@types/node': 24.7.1
    dev: true

  /@rushstack/rig-package@0.5.3:
    resolution: {integrity: sha512-olzSSjYrvCNxUFZowevC3uz8gvKr3WTpHQ7BkpjtRpA3wK+T0ybep/SRUMfr195gBzJm5gaXw0ZMgjIyHqJUow==}
    dependencies:
      resolve: 1.22.10
      strip-json-comments: 3.1.1
    dev: true

  /@rushstack/rig-package@0.6.0:
    resolution: {integrity: sha512-ZQmfzsLE2+Y91GF15c65L/slMRVhF6Hycq04D4TwtdGaUAbIXXg9c5pKA5KFU7M4QMaihoobp9JJYpYcaY3zOw==}
    dependencies:
      resolve: 1.22.10
      strip-json-comments: 3.1.1
    dev: true

  /@rushstack/terminal@0.16.0(@types/node@24.7.1):
    resolution: {integrity: sha512-WEvNuKkoR1PXorr9SxO0dqFdSp1BA+xzDrIm/Bwlc5YHg2FFg6oS+uCTYjerOhFuqCW+A3vKBm6EmKWSHfgx/A==}
    peerDependencies:
      '@types/node': '*'
    peerDependenciesMeta:
      '@types/node':
        optional: true
    dependencies:
      '@rushstack/node-core-library': 5.14.0(@types/node@24.7.1)
      '@types/node': 24.7.1
      supports-color: 8.1.1
    dev: true

  /@rushstack/terminal@0.19.1(@types/node@24.7.1):
    resolution: {integrity: sha512-jsBuSad67IDVMO2yp0hDfs0OdE4z3mDIjIL2pclDT3aEJboeZXE85e1HjuD0F6JoW3XgHvDwoX+WOV+AVTDQeA==}
    peerDependencies:
      '@types/node': '*'
    peerDependenciesMeta:
      '@types/node':
        optional: true
    dependencies:
      '@rushstack/node-core-library': 5.17.0(@types/node@24.7.1)
      '@rushstack/problem-matcher': 0.1.1(@types/node@24.7.1)
      '@types/node': 24.7.1
      supports-color: 8.1.1
    dev: true

  /@rushstack/ts-command-line@5.0.3(@types/node@24.7.1):
    resolution: {integrity: sha512-bgPhQEqLVv/2hwKLYv/XvsTWNZ9B/+X1zJ7WgQE9rO5oiLzrOZvkIW4pk13yOQBhHyjcND5qMOa6p83t+Z66iQ==}
    dependencies:
      '@rushstack/terminal': 0.16.0(@types/node@24.7.1)
      '@types/argparse': 1.0.38
      argparse: 1.0.10
      string-argv: 0.3.2
    transitivePeerDependencies:
      - '@types/node'
    dev: true

  /@rushstack/ts-command-line@5.1.1(@types/node@24.7.1):
    resolution: {integrity: sha512-HPzFsUcr+wZ3oQI08Ec/E6cuiAVHKzrXZGHhwiwIGygAFiqN5QzX+ff30n70NU2WyE26CykgMwBZZSSyHCJrzA==}
    dependencies:
      '@rushstack/terminal': 0.19.1(@types/node@24.7.1)
      '@types/argparse': 1.0.38
      argparse: 1.0.10
      string-argv: 0.3.2
    transitivePeerDependencies:
      - '@types/node'
    dev: true

  /@sinclair/typebox@0.34.41:
    resolution: {integrity: sha512-6gS8pZzSXdyRHTIqoqSVknxolr1kzfy4/CeDnrzsVz8TTIWUbOBr6gnzOmTYJ3eXQNh4IYHIGi5aIL7sOZ2G/g==}
    dev: true

  /@sinonjs/commons@3.0.1:
    resolution: {integrity: sha512-K3mCHKQ9sVh8o1C9cxkwxaOmXoAMlDxC1mYyHrjqOWEcBjYr76t96zL2zlj5dUGZ3HSw240X1qgH3Mjf1yJWpQ==}
    dependencies:
      type-detect: 4.0.8
    dev: true

  /@sinonjs/fake-timers@13.0.5:
    resolution: {integrity: sha512-36/hTbH2uaWuGVERyC6da9YwGWnzUZXuPro/F2LfsdOsLnCojz/iSH8MxUt/FD2S5XBSVPhmArFUXcpCQ2Hkiw==}
    dependencies:
      '@sinonjs/commons': 3.0.1
    dev: true

  /@swc/helpers@0.5.17:
    resolution: {integrity: sha512-5IKx/Y13RsYd+sauPb2x+U/xZikHjolzfuDgTAl/Tdf3Q8rslRvC19NKDLgAJQ6wsqADk10ntlv08nPFw/gO/A==}
    dependencies:
      tslib: 2.8.1
    dev: true

  /@testing-library/dom@10.4.1:
    resolution: {integrity: sha512-o4PXJQidqJl82ckFaXUeoAW+XysPLauYI43Abki5hABd853iMhitooc6znOnczgbTYmEP6U6/y1ZyKAIsvMKGg==}
    engines: {node: '>=18'}
    dependencies:
      '@babel/code-frame': 7.27.1
      '@babel/runtime': 7.28.4
      '@types/aria-query': 5.0.4
      aria-query: 5.3.0
      dom-accessibility-api: 0.5.16
      lz-string: 1.5.0
      picocolors: 1.1.1
      pretty-format: 27.5.1
    dev: true

  /@testing-library/jest-dom@6.9.1:
    resolution: {integrity: sha512-zIcONa+hVtVSSep9UT3jZ5rizo2BsxgyDYU7WFD5eICBE7no3881HGeb/QkGfsJs6JTkY1aQhT7rIPC7e+0nnA==}
    engines: {node: '>=14', npm: '>=6', yarn: '>=1'}
    dependencies:
      '@adobe/css-tools': 4.4.4
      aria-query: 5.3.2
      css.escape: 1.5.1
      dom-accessibility-api: 0.6.3
      picocolors: 1.1.1
      redent: 3.0.0
    dev: true

  /@testing-library/react@16.3.0(@testing-library/dom@10.4.1)(@types/react-dom@19.2.1)(@types/react@19.2.2)(react-dom@19.2.0)(react@19.2.0):
    resolution: {integrity: sha512-kFSyxiEDwv1WLl2fgsq6pPBbw5aWKrsY2/noi1Id0TK0UParSF62oFQFGHXIyaG4pp2tEub/Zlel+fjjZILDsw==}
    engines: {node: '>=18'}
    peerDependencies:
      '@testing-library/dom': ^10.0.0
      '@types/react': ^18.0.0 || ^19.0.0
      '@types/react-dom': ^18.0.0 || ^19.0.0
      react: ^18.0.0 || ^19.0.0
      react-dom: ^18.0.0 || ^19.0.0
    peerDependenciesMeta:
      '@types/react':
        optional: true
      '@types/react-dom':
        optional: true
    dependencies:
      '@babel/runtime': 7.28.4
      '@testing-library/dom': 10.4.1
      '@types/react': 19.2.2
      '@types/react-dom': 19.2.1(@types/react@19.2.2)
      react: 19.2.0
      react-dom: 19.2.0(react@19.2.0)
    dev: true

  /@tybys/wasm-util@0.10.1:
    resolution: {integrity: sha512-9tTaPJLSiejZKx+Bmog4uSubteqTvFrVrURwkmHixBo0G4seD0zUxp98E1DzUBJxLQ3NPwXrGKDiVjwx/DpPsg==}
    requiresBuild: true
    dependencies:
      tslib: 2.8.1
    dev: true
    optional: true

  /@types/argparse@1.0.38:
    resolution: {integrity: sha512-ebDJ9b0e702Yr7pWgB0jzm+CX4Srzz8RcXtLJDJB+BSccqMa36uyH/zUsSYao5+BD1ytv3k3rPYCq4mAE1hsXA==}
    dev: true

  /@types/aria-query@5.0.4:
    resolution: {integrity: sha512-rfT93uj5s0PRL7EzccGMs3brplhcrghnDoV26NqKhCAS1hVo+WdNsPvE/yb6ilfr5hi2MEk6d5EWJTKdxg8jVw==}
    dev: true

  /@types/babel__core@7.20.5:
    resolution: {integrity: sha512-qoQprZvz5wQFJwMDqeseRXWv3rqMvhgpbXFfVyWhbx9X47POIA6i/+dXefEmZKoAgOaTdaIgNSMqMIU61yRyzA==}
    dependencies:
      '@babel/parser': 7.28.4
      '@babel/types': 7.28.4
      '@types/babel__generator': 7.27.0
      '@types/babel__template': 7.4.4
      '@types/babel__traverse': 7.28.0
    dev: true

  /@types/babel__generator@7.27.0:
    resolution: {integrity: sha512-ufFd2Xi92OAVPYsy+P4n7/U7e68fex0+Ee8gSG9KX7eo084CWiQ4sdxktvdl0bOPupXtVJPY19zk6EwWqUQ8lg==}
    dependencies:
      '@babel/types': 7.28.4
    dev: true

  /@types/babel__template@7.4.4:
    resolution: {integrity: sha512-h/NUaSyG5EyxBIp8YRxo4RMe2/qQgvyowRwVMzhYhBCONbW8PUsg4lkFMrhgZhUe5z3L3MiLDuvyJ/CaPa2A8A==}
    dependencies:
      '@babel/parser': 7.28.4
      '@babel/types': 7.28.4
    dev: true

  /@types/babel__traverse@7.28.0:
    resolution: {integrity: sha512-8PvcXf70gTDZBgt9ptxJ8elBeBjcLOAcOtoO/mPJjtji1+CdGbHgm77om1GrsPxsiE+uXIpNSK64UYaIwQXd4Q==}
    dependencies:
      '@babel/types': 7.28.4
    dev: true

  /@types/eslint-scope@3.7.7:
    resolution: {integrity: sha512-MzMFlSLBqNF2gcHWO0G1vP/YQyfvrxZ0bF+u7mzUdZ1/xK4A4sru+nraZz5i3iEIk1l1uyicaDVTB4QbbEkAYg==}
    dependencies:
      '@types/eslint': 9.6.1
      '@types/estree': 1.0.8
    dev: true

  /@types/eslint@9.6.1:
    resolution: {integrity: sha512-FXx2pKgId/WyYo2jXw63kk7/+TY7u7AziEJxJAnSFzHlqTAS3Ync6SvgYAN/k4/PQpnnVuzoMuVnByKK2qp0ag==}
    dependencies:
      '@types/estree': 1.0.8
      '@types/json-schema': 7.0.15
    dev: true

  /@types/estree@1.0.8:
    resolution: {integrity: sha512-dWHzHa2WqEXI/O1E9OjrocMTKJl2mSrEolh1Iomrv6U+JuNwaHXsXx9bLu5gG7BUWFIN0skIQJQ/L1rIex4X6w==}
    dev: true

  /@types/istanbul-lib-coverage@2.0.6:
    resolution: {integrity: sha512-2QF/t/auWm0lsy8XtKVPG19v3sSOQlJe/YHZgfjb/KBBHOGSV+J2q/S671rcq9uTBrLAXmZpqJiaQbMT+zNU1w==}
    dev: true

  /@types/istanbul-lib-report@3.0.3:
    resolution: {integrity: sha512-NQn7AHQnk/RSLOxrBbGyJM/aVQ+pjj5HCgasFxc0K/KhoATfQ/47AyUl15I2yBUpihjmas+a+VJBOqecrFH+uA==}
    dependencies:
      '@types/istanbul-lib-coverage': 2.0.6
    dev: true

  /@types/istanbul-reports@3.0.4:
    resolution: {integrity: sha512-pk2B1NWalF9toCRu6gjBzR69syFjP4Od8WRAX+0mmf9lAjCRicLOWc+ZrxZHx/0XRjotgkF9t6iaMJ+aXcOdZQ==}
    dependencies:
      '@types/istanbul-lib-report': 3.0.3
    dev: true

  /@types/jest@30.0.0:
    resolution: {integrity: sha512-XTYugzhuwqWjws0CVz8QpM36+T+Dz5mTEBKhNs/esGLnCIlGdRy+Dq78NRjd7ls7r8BC8ZRMOrKlkO1hU0JOwA==}
    dependencies:
      expect: 30.2.0
      pretty-format: 30.2.0
    dev: true

  /@types/jsdom@21.1.7:
    resolution: {integrity: sha512-yOriVnggzrnQ3a9OKOCxaVuSug3w3/SbOj5i7VwXWZEyUNl3bLF9V3MfxGbZKuwqJOQyRfqXyROBB1CoZLFWzA==}
    dependencies:
      '@types/node': 24.7.1
      '@types/tough-cookie': 4.0.5
      parse5: 7.3.0
    dev: true

  /@types/json-schema@7.0.15:
    resolution: {integrity: sha512-5+fP8P8MFNC+AyZCDxrB2pkZFPGzqQWUzpSeuuVLvm8VMcorNYavBqoFcxK8bQz4Qsbn4oUEEem4wDLfcysGHA==}
    dev: true

  /@types/node@24.7.1:
    resolution: {integrity: sha512-CmyhGZanP88uuC5GpWU9q+fI61j2SkhO3UGMUdfYRE6Bcy0ccyzn1Rqj9YAB/ZY4kOXmNf0ocah5GtphmLMP6Q==}
    dependencies:
      undici-types: 7.14.0
    dev: true

  /@types/react-dom@19.2.1(@types/react@19.2.2):
    resolution: {integrity: sha512-/EEvYBdT3BflCWvTMO7YkYBHVE9Ci6XdqZciZANQgKpaiDRGOLIlRo91jbTNRQjgPFWVaRxcYc0luVNFitz57A==}
    peerDependencies:
      '@types/react': ^18.0.0 || ^19.0.0
    dependencies:
      '@types/react': 19.2.2
    dev: true

  /@types/react@19.2.2:
    resolution: {integrity: sha512-6mDvHUFSjyT2B2yeNx2nUgMxh9LtOWvkhIU3uePn2I2oyNymUAX1NIsdgviM4CH+JSrp2D2hsMvJOkxY+0wNRA==}
    dependencies:
      csstype: 3.1.3

  /@types/stack-utils@2.0.3:
    resolution: {integrity: sha512-9aEbYZ3TbYMznPdcdr3SmIrLXwC/AKZXQeCf9Pgao5CKb8CyHuEX5jzWPTkvregvhRJHcpRO6BFoGW9ycaOkYw==}
    dev: true

  /@types/tapable@1.0.6:
    resolution: {integrity: sha512-W+bw9ds02rAQaMvaLYxAbJ6cvguW/iJXNT6lTssS1ps6QdrMKttqEAMEG/b5CR8TZl3/L7/lH0ZV5nNR1LXikA==}
    dev: true

  /@types/tough-cookie@4.0.5:
    resolution: {integrity: sha512-/Ad8+nIOV7Rl++6f1BdKxFSMgmoqEoYbHRpPcx3JEfv8VRsQe9Z4mCXeJBzxs7mbHY/XOZZuXlRNfhpVPbs6ZA==}
    dev: true

  /@types/webpack@5.28.5:
    resolution: {integrity: sha512-wR87cgvxj3p6D0Crt1r5avwqffqPXUkNlnQ1mjU93G7gCuFjufZR4I6j8cz5g1F1tTYpfOOFvly+cmIQwL9wvw==}
    dependencies:
      '@types/node': 24.7.1
      tapable: 2.3.0
      webpack: 5.102.1
    transitivePeerDependencies:
      - '@swc/core'
      - esbuild
      - uglify-js
      - webpack-cli
    dev: true

  /@types/yargs-parser@21.0.3:
    resolution: {integrity: sha512-I4q9QU9MQv4oEOz4tAHJtNz1cwuLxn2F3xcc2iV5WdqLPpUnj30aUuxt1mAxYTG+oe8CZMV/+6rU4S4gRDzqtQ==}
    dev: true

  /@types/yargs@17.0.33:
    resolution: {integrity: sha512-WpxBCKWPLr4xSsHgz511rFJAM+wS28w2zEO1QDNY5zM/S8ok70NNfztH0xwhqKyaK0OHCbN98LDAZuy1ctxDkA==}
    dependencies:
      '@types/yargs-parser': 21.0.3
    dev: true

  /@typescript-eslint/eslint-plugin@7.18.0(@typescript-eslint/parser@7.18.0)(eslint@8.57.1)(typescript@5.9.3):
    resolution: {integrity: sha512-94EQTWZ40mzBc42ATNIBimBEDltSJ9RQHCC8vc/PDbxi4k8dVwUAv4o98dk50M1zB+JGFxp43FP7f8+FP8R6Sw==}
    engines: {node: ^18.18.0 || >=20.0.0}
    peerDependencies:
      '@typescript-eslint/parser': ^7.0.0
      eslint: ^8.56.0
      typescript: '*'
    peerDependenciesMeta:
      typescript:
        optional: true
    dependencies:
      '@eslint-community/regexpp': 4.12.1
      '@typescript-eslint/parser': 7.18.0(eslint@8.57.1)(typescript@5.9.3)
      '@typescript-eslint/scope-manager': 7.18.0
      '@typescript-eslint/type-utils': 7.18.0(eslint@8.57.1)(typescript@5.9.3)
      '@typescript-eslint/utils': 7.18.0(eslint@8.57.1)(typescript@5.9.3)
      '@typescript-eslint/visitor-keys': 7.18.0
      eslint: 8.57.1
      graphemer: 1.4.0
      ignore: 5.3.2
      natural-compare: 1.4.0
      ts-api-utils: 1.4.3(typescript@5.9.3)
      typescript: 5.9.3
    transitivePeerDependencies:
      - supports-color
    dev: true

  /@typescript-eslint/eslint-plugin@8.46.0(@typescript-eslint/parser@8.46.0)(eslint@9.37.0)(typescript@5.9.3):
    resolution: {integrity: sha512-hA8gxBq4ukonVXPy0OKhiaUh/68D0E88GSmtC1iAEnGaieuDi38LhS7jdCHRLi6ErJBNDGCzvh5EnzdPwUc0DA==}
    engines: {node: ^18.18.0 || ^20.9.0 || >=21.1.0}
    peerDependencies:
      '@typescript-eslint/parser': ^8.46.0
      eslint: ^8.57.0 || ^9.0.0
      typescript: '>=4.8.4 <6.0.0'
    dependencies:
      '@eslint-community/regexpp': 4.12.1
      '@typescript-eslint/parser': 8.46.0(eslint@9.37.0)(typescript@5.9.3)
      '@typescript-eslint/scope-manager': 8.46.0
      '@typescript-eslint/type-utils': 8.46.0(eslint@9.37.0)(typescript@5.9.3)
      '@typescript-eslint/utils': 8.46.0(eslint@9.37.0)(typescript@5.9.3)
      '@typescript-eslint/visitor-keys': 8.46.0
      eslint: 9.37.0
      graphemer: 1.4.0
      ignore: 7.0.5
      natural-compare: 1.4.0
      ts-api-utils: 2.1.0(typescript@5.9.3)
      typescript: 5.9.3
    transitivePeerDependencies:
      - supports-color
    dev: true

  /@typescript-eslint/parser@7.18.0(eslint@8.57.1)(typescript@5.9.3):
    resolution: {integrity: sha512-4Z+L8I2OqhZV8qA132M4wNL30ypZGYOQVBfMgxDH/K5UX0PNqTu1c6za9ST5r9+tavvHiTWmBnKzpCJ/GlVFtg==}
    engines: {node: ^18.18.0 || >=20.0.0}
    peerDependencies:
      eslint: ^8.56.0
      typescript: '*'
    peerDependenciesMeta:
      typescript:
        optional: true
    dependencies:
      '@typescript-eslint/scope-manager': 7.18.0
      '@typescript-eslint/types': 7.18.0
      '@typescript-eslint/typescript-estree': 7.18.0(typescript@5.9.3)
      '@typescript-eslint/visitor-keys': 7.18.0
      debug: 4.4.3
      eslint: 8.57.1
      typescript: 5.9.3
    transitivePeerDependencies:
      - supports-color
    dev: true

  /@typescript-eslint/parser@8.46.0(eslint@9.37.0)(typescript@5.9.3):
    resolution: {integrity: sha512-n1H6IcDhmmUEG7TNVSspGmiHHutt7iVKtZwRppD7e04wha5MrkV1h3pti9xQLcCMt6YWsncpoT0HMjkH1FNwWQ==}
    engines: {node: ^18.18.0 || ^20.9.0 || >=21.1.0}
    peerDependencies:
      eslint: ^8.57.0 || ^9.0.0
      typescript: '>=4.8.4 <6.0.0'
    dependencies:
      '@typescript-eslint/scope-manager': 8.46.0
      '@typescript-eslint/types': 8.46.0
      '@typescript-eslint/typescript-estree': 8.46.0(typescript@5.9.3)
      '@typescript-eslint/visitor-keys': 8.46.0
      debug: 4.4.3
      eslint: 9.37.0
      typescript: 5.9.3
    transitivePeerDependencies:
      - supports-color
    dev: true

  /@typescript-eslint/project-service@8.46.0(typescript@5.9.3):
    resolution: {integrity: sha512-OEhec0mH+U5Je2NZOeK1AbVCdm0ChyapAyTeXVIYTPXDJ3F07+cu87PPXcGoYqZ7M9YJVvFnfpGg1UmCIqM+QQ==}
    engines: {node: ^18.18.0 || ^20.9.0 || >=21.1.0}
    peerDependencies:
      typescript: '>=4.8.4 <6.0.0'
    dependencies:
      '@typescript-eslint/tsconfig-utils': 8.46.0(typescript@5.9.3)
      '@typescript-eslint/types': 8.46.0
      debug: 4.4.3
      typescript: 5.9.3
    transitivePeerDependencies:
      - supports-color
    dev: true

  /@typescript-eslint/scope-manager@7.18.0:
    resolution: {integrity: sha512-jjhdIE/FPF2B7Z1uzc6i3oWKbGcHb87Qw7AWj6jmEqNOfDFbJWtjt/XfwCpvNkpGWlcJaog5vTR+VV8+w9JflA==}
    engines: {node: ^18.18.0 || >=20.0.0}
    dependencies:
      '@typescript-eslint/types': 7.18.0
      '@typescript-eslint/visitor-keys': 7.18.0
    dev: true

  /@typescript-eslint/scope-manager@8.46.0:
    resolution: {integrity: sha512-lWETPa9XGcBes4jqAMYD9fW0j4n6hrPtTJwWDmtqgFO/4HF4jmdH/Q6wggTw5qIT5TXjKzbt7GsZUBnWoO3dqw==}
    engines: {node: ^18.18.0 || ^20.9.0 || >=21.1.0}
    dependencies:
      '@typescript-eslint/types': 8.46.0
      '@typescript-eslint/visitor-keys': 8.46.0
    dev: true

  /@typescript-eslint/tsconfig-utils@8.46.0(typescript@5.9.3):
    resolution: {integrity: sha512-WrYXKGAHY836/N7zoK/kzi6p8tXFhasHh8ocFL9VZSAkvH956gfeRfcnhs3xzRy8qQ/dq3q44v1jvQieMFg2cw==}
    engines: {node: ^18.18.0 || ^20.9.0 || >=21.1.0}
    peerDependencies:
      typescript: '>=4.8.4 <6.0.0'
    dependencies:
      typescript: 5.9.3
    dev: true

  /@typescript-eslint/type-utils@7.18.0(eslint@8.57.1)(typescript@5.9.3):
    resolution: {integrity: sha512-XL0FJXuCLaDuX2sYqZUUSOJ2sG5/i1AAze+axqmLnSkNEVMVYLF+cbwlB2w8D1tinFuSikHmFta+P+HOofrLeA==}
    engines: {node: ^18.18.0 || >=20.0.0}
    peerDependencies:
      eslint: ^8.56.0
      typescript: '*'
    peerDependenciesMeta:
      typescript:
        optional: true
    dependencies:
      '@typescript-eslint/typescript-estree': 7.18.0(typescript@5.9.3)
      '@typescript-eslint/utils': 7.18.0(eslint@8.57.1)(typescript@5.9.3)
      debug: 4.4.3
      eslint: 8.57.1
      ts-api-utils: 1.4.3(typescript@5.9.3)
      typescript: 5.9.3
    transitivePeerDependencies:
      - supports-color
    dev: true

  /@typescript-eslint/type-utils@8.46.0(eslint@9.37.0)(typescript@5.9.3):
    resolution: {integrity: sha512-hy+lvYV1lZpVs2jRaEYvgCblZxUoJiPyCemwbQZ+NGulWkQRy0HRPYAoef/CNSzaLt+MLvMptZsHXHlkEilaeg==}
    engines: {node: ^18.18.0 || ^20.9.0 || >=21.1.0}
    peerDependencies:
      eslint: ^8.57.0 || ^9.0.0
      typescript: '>=4.8.4 <6.0.0'
    dependencies:
      '@typescript-eslint/types': 8.46.0
      '@typescript-eslint/typescript-estree': 8.46.0(typescript@5.9.3)
      '@typescript-eslint/utils': 8.46.0(eslint@9.37.0)(typescript@5.9.3)
      debug: 4.4.3
      eslint: 9.37.0
      ts-api-utils: 2.1.0(typescript@5.9.3)
      typescript: 5.9.3
    transitivePeerDependencies:
      - supports-color
    dev: true

  /@typescript-eslint/types@7.18.0:
    resolution: {integrity: sha512-iZqi+Ds1y4EDYUtlOOC+aUmxnE9xS/yCigkjA7XpTKV6nCBd3Hp/PRGGmdwnfkV2ThMyYldP1wRpm/id99spTQ==}
    engines: {node: ^18.18.0 || >=20.0.0}
    dev: true

  /@typescript-eslint/types@8.46.0:
    resolution: {integrity: sha512-bHGGJyVjSE4dJJIO5yyEWt/cHyNwga/zXGJbJJ8TiO01aVREK6gCTu3L+5wrkb1FbDkQ+TKjMNe9R/QQQP9+rA==}
    engines: {node: ^18.18.0 || ^20.9.0 || >=21.1.0}
    dev: true

  /@typescript-eslint/typescript-estree@7.18.0(typescript@5.9.3):
    resolution: {integrity: sha512-aP1v/BSPnnyhMHts8cf1qQ6Q1IFwwRvAQGRvBFkWlo3/lH29OXA3Pts+c10nxRxIBrDnoMqzhgdwVe5f2D6OzA==}
    engines: {node: ^18.18.0 || >=20.0.0}
    peerDependencies:
      typescript: '*'
    peerDependenciesMeta:
      typescript:
        optional: true
    dependencies:
      '@typescript-eslint/types': 7.18.0
      '@typescript-eslint/visitor-keys': 7.18.0
      debug: 4.4.3
      globby: 11.1.0
      is-glob: 4.0.3
      minimatch: 9.0.5
      semver: 7.7.3
      ts-api-utils: 1.4.3(typescript@5.9.3)
      typescript: 5.9.3
    transitivePeerDependencies:
      - supports-color
    dev: true

  /@typescript-eslint/typescript-estree@8.46.0(typescript@5.9.3):
    resolution: {integrity: sha512-ekDCUfVpAKWJbRfm8T1YRrCot1KFxZn21oV76v5Fj4tr7ELyk84OS+ouvYdcDAwZL89WpEkEj2DKQ+qg//+ucg==}
    engines: {node: ^18.18.0 || ^20.9.0 || >=21.1.0}
    peerDependencies:
      typescript: '>=4.8.4 <6.0.0'
    dependencies:
      '@typescript-eslint/project-service': 8.46.0(typescript@5.9.3)
      '@typescript-eslint/tsconfig-utils': 8.46.0(typescript@5.9.3)
      '@typescript-eslint/types': 8.46.0
      '@typescript-eslint/visitor-keys': 8.46.0
      debug: 4.4.3
      fast-glob: 3.3.3
      is-glob: 4.0.3
      minimatch: 9.0.5
      semver: 7.7.3
      ts-api-utils: 2.1.0(typescript@5.9.3)
      typescript: 5.9.3
    transitivePeerDependencies:
      - supports-color
    dev: true

  /@typescript-eslint/utils@7.18.0(eslint@8.57.1)(typescript@5.9.3):
    resolution: {integrity: sha512-kK0/rNa2j74XuHVcoCZxdFBMF+aq/vH83CXAOHieC+2Gis4mF8jJXT5eAfyD3K0sAxtPuwxaIOIOvhwzVDt/kw==}
    engines: {node: ^18.18.0 || >=20.0.0}
    peerDependencies:
      eslint: ^8.56.0
    dependencies:
      '@eslint-community/eslint-utils': 4.9.0(eslint@8.57.1)
      '@typescript-eslint/scope-manager': 7.18.0
      '@typescript-eslint/types': 7.18.0
      '@typescript-eslint/typescript-estree': 7.18.0(typescript@5.9.3)
      eslint: 8.57.1
    transitivePeerDependencies:
      - supports-color
      - typescript
    dev: true

  /@typescript-eslint/utils@8.46.0(eslint@9.37.0)(typescript@5.9.3):
    resolution: {integrity: sha512-nD6yGWPj1xiOm4Gk0k6hLSZz2XkNXhuYmyIrOWcHoPuAhjT9i5bAG+xbWPgFeNR8HPHHtpNKdYUXJl/D3x7f5g==}
    engines: {node: ^18.18.0 || ^20.9.0 || >=21.1.0}
    peerDependencies:
      eslint: ^8.57.0 || ^9.0.0
      typescript: '>=4.8.4 <6.0.0'
    dependencies:
      '@eslint-community/eslint-utils': 4.9.0(eslint@9.37.0)
      '@typescript-eslint/scope-manager': 8.46.0
      '@typescript-eslint/types': 8.46.0
      '@typescript-eslint/typescript-estree': 8.46.0(typescript@5.9.3)
      eslint: 9.37.0
      typescript: 5.9.3
    transitivePeerDependencies:
      - supports-color
    dev: true

  /@typescript-eslint/visitor-keys@7.18.0:
    resolution: {integrity: sha512-cDF0/Gf81QpY3xYyJKDV14Zwdmid5+uuENhjH2EqFaF0ni+yAyq/LzMaIJdhNJXZI7uLzwIlA+V7oWoyn6Curg==}
    engines: {node: ^18.18.0 || >=20.0.0}
    dependencies:
      '@typescript-eslint/types': 7.18.0
      eslint-visitor-keys: 3.4.3
    dev: true

  /@typescript-eslint/visitor-keys@8.46.0:
    resolution: {integrity: sha512-FrvMpAK+hTbFy7vH5j1+tMYHMSKLE6RzluFJlkFNKD0p9YsUT75JlBSmr5so3QRzvMwU5/bIEdeNrxm8du8l3Q==}
    engines: {node: ^18.18.0 || ^20.9.0 || >=21.1.0}
    dependencies:
      '@typescript-eslint/types': 8.46.0
      eslint-visitor-keys: 4.2.1
    dev: true

  /@ungap/structured-clone@1.3.0:
    resolution: {integrity: sha512-WmoN8qaIAo7WTYWbAZuG8PYEhn5fkz7dZrqTBZ7dtt//lL2Gwms1IcnQ5yHqjDfX8Ft5j4YzDM23f87zBfDe9g==}
    dev: true

  /@unrs/resolver-binding-android-arm-eabi@1.11.1:
    resolution: {integrity: sha512-ppLRUgHVaGRWUx0R0Ut06Mjo9gBaBkg3v/8AxusGLhsIotbBLuRk51rAzqLC8gq6NyyAojEXglNjzf6R948DNw==}
    cpu: [arm]
    os: [android]
    requiresBuild: true
    dev: true
    optional: true

  /@unrs/resolver-binding-android-arm64@1.11.1:
    resolution: {integrity: sha512-lCxkVtb4wp1v+EoN+HjIG9cIIzPkX5OtM03pQYkG+U5O/wL53LC4QbIeazgiKqluGeVEeBlZahHalCaBvU1a2g==}
    cpu: [arm64]
    os: [android]
    requiresBuild: true
    dev: true
    optional: true

  /@unrs/resolver-binding-darwin-arm64@1.11.1:
    resolution: {integrity: sha512-gPVA1UjRu1Y/IsB/dQEsp2V1pm44Of6+LWvbLc9SDk1c2KhhDRDBUkQCYVWe6f26uJb3fOK8saWMgtX8IrMk3g==}
    cpu: [arm64]
    os: [darwin]
    requiresBuild: true
    dev: true
    optional: true

  /@unrs/resolver-binding-darwin-x64@1.11.1:
    resolution: {integrity: sha512-cFzP7rWKd3lZaCsDze07QX1SC24lO8mPty9vdP+YVa3MGdVgPmFc59317b2ioXtgCMKGiCLxJ4HQs62oz6GfRQ==}
    cpu: [x64]
    os: [darwin]
    requiresBuild: true
    dev: true
    optional: true

  /@unrs/resolver-binding-freebsd-x64@1.11.1:
    resolution: {integrity: sha512-fqtGgak3zX4DCB6PFpsH5+Kmt/8CIi4Bry4rb1ho6Av2QHTREM+47y282Uqiu3ZRF5IQioJQ5qWRV6jduA+iGw==}
    cpu: [x64]
    os: [freebsd]
    requiresBuild: true
    dev: true
    optional: true

  /@unrs/resolver-binding-linux-arm-gnueabihf@1.11.1:
    resolution: {integrity: sha512-u92mvlcYtp9MRKmP+ZvMmtPN34+/3lMHlyMj7wXJDeXxuM0Vgzz0+PPJNsro1m3IZPYChIkn944wW8TYgGKFHw==}
    cpu: [arm]
    os: [linux]
    requiresBuild: true
    dev: true
    optional: true

  /@unrs/resolver-binding-linux-arm-musleabihf@1.11.1:
    resolution: {integrity: sha512-cINaoY2z7LVCrfHkIcmvj7osTOtm6VVT16b5oQdS4beibX2SYBwgYLmqhBjA1t51CarSaBuX5YNsWLjsqfW5Cw==}
    cpu: [arm]
    os: [linux]
    requiresBuild: true
    dev: true
    optional: true

  /@unrs/resolver-binding-linux-arm64-gnu@1.11.1:
    resolution: {integrity: sha512-34gw7PjDGB9JgePJEmhEqBhWvCiiWCuXsL9hYphDF7crW7UgI05gyBAi6MF58uGcMOiOqSJ2ybEeCvHcq0BCmQ==}
    cpu: [arm64]
    os: [linux]
    requiresBuild: true
    dev: true
    optional: true

  /@unrs/resolver-binding-linux-arm64-musl@1.11.1:
    resolution: {integrity: sha512-RyMIx6Uf53hhOtJDIamSbTskA99sPHS96wxVE/bJtePJJtpdKGXO1wY90oRdXuYOGOTuqjT8ACccMc4K6QmT3w==}
    cpu: [arm64]
    os: [linux]
    requiresBuild: true
    dev: true
    optional: true

  /@unrs/resolver-binding-linux-ppc64-gnu@1.11.1:
    resolution: {integrity: sha512-D8Vae74A4/a+mZH0FbOkFJL9DSK2R6TFPC9M+jCWYia/q2einCubX10pecpDiTmkJVUH+y8K3BZClycD8nCShA==}
    cpu: [ppc64]
    os: [linux]
    requiresBuild: true
    dev: true
    optional: true

  /@unrs/resolver-binding-linux-riscv64-gnu@1.11.1:
    resolution: {integrity: sha512-frxL4OrzOWVVsOc96+V3aqTIQl1O2TjgExV4EKgRY09AJ9leZpEg8Ak9phadbuX0BA4k8U5qtvMSQQGGmaJqcQ==}
    cpu: [riscv64]
    os: [linux]
    requiresBuild: true
    dev: true
    optional: true

  /@unrs/resolver-binding-linux-riscv64-musl@1.11.1:
    resolution: {integrity: sha512-mJ5vuDaIZ+l/acv01sHoXfpnyrNKOk/3aDoEdLO/Xtn9HuZlDD6jKxHlkN8ZhWyLJsRBxfv9GYM2utQ1SChKew==}
    cpu: [riscv64]
    os: [linux]
    requiresBuild: true
    dev: true
    optional: true

  /@unrs/resolver-binding-linux-s390x-gnu@1.11.1:
    resolution: {integrity: sha512-kELo8ebBVtb9sA7rMe1Cph4QHreByhaZ2QEADd9NzIQsYNQpt9UkM9iqr2lhGr5afh885d/cB5QeTXSbZHTYPg==}
    cpu: [s390x]
    os: [linux]
    requiresBuild: true
    dev: true
    optional: true

  /@unrs/resolver-binding-linux-x64-gnu@1.11.1:
    resolution: {integrity: sha512-C3ZAHugKgovV5YvAMsxhq0gtXuwESUKc5MhEtjBpLoHPLYM+iuwSj3lflFwK3DPm68660rZ7G8BMcwSro7hD5w==}
    cpu: [x64]
    os: [linux]
    requiresBuild: true
    dev: true
    optional: true

  /@unrs/resolver-binding-linux-x64-musl@1.11.1:
    resolution: {integrity: sha512-rV0YSoyhK2nZ4vEswT/QwqzqQXw5I6CjoaYMOX0TqBlWhojUf8P94mvI7nuJTeaCkkds3QE4+zS8Ko+GdXuZtA==}
    cpu: [x64]
    os: [linux]
    requiresBuild: true
    dev: true
    optional: true

  /@unrs/resolver-binding-wasm32-wasi@1.11.1:
    resolution: {integrity: sha512-5u4RkfxJm+Ng7IWgkzi3qrFOvLvQYnPBmjmZQ8+szTK/b31fQCnleNl1GgEt7nIsZRIf5PLhPwT0WM+q45x/UQ==}
    engines: {node: '>=14.0.0'}
    cpu: [wasm32]
    requiresBuild: true
    dependencies:
      '@napi-rs/wasm-runtime': 0.2.12
    dev: true
    optional: true

  /@unrs/resolver-binding-win32-arm64-msvc@1.11.1:
    resolution: {integrity: sha512-nRcz5Il4ln0kMhfL8S3hLkxI85BXs3o8EYoattsJNdsX4YUU89iOkVn7g0VHSRxFuVMdM4Q1jEpIId1Ihim/Uw==}
    cpu: [arm64]
    os: [win32]
    requiresBuild: true
    dev: true
    optional: true

  /@unrs/resolver-binding-win32-ia32-msvc@1.11.1:
    resolution: {integrity: sha512-DCEI6t5i1NmAZp6pFonpD5m7i6aFrpofcp4LA2i8IIq60Jyo28hamKBxNrZcyOwVOZkgsRp9O2sXWBWP8MnvIQ==}
    cpu: [ia32]
    os: [win32]
    requiresBuild: true
    dev: true
    optional: true

  /@unrs/resolver-binding-win32-x64-msvc@1.11.1:
    resolution: {integrity: sha512-lrW200hZdbfRtztbygyaq/6jP6AKE8qQN2KvPcJ+x7wiD038YtnYtZ82IMNJ69GJibV7bwL3y9FgK+5w/pYt6g==}
    cpu: [x64]
    os: [win32]
    requiresBuild: true
    dev: true
    optional: true

  /@webassemblyjs/ast@1.14.1:
    resolution: {integrity: sha512-nuBEDgQfm1ccRp/8bCQrx1frohyufl4JlbMMZ4P1wpeOfDhF6FQkxZJ1b/e+PLwr6X1Nhw6OLme5usuBWYBvuQ==}
    dependencies:
      '@webassemblyjs/helper-numbers': 1.13.2
      '@webassemblyjs/helper-wasm-bytecode': 1.13.2
    dev: true

  /@webassemblyjs/floating-point-hex-parser@1.13.2:
    resolution: {integrity: sha512-6oXyTOzbKxGH4steLbLNOu71Oj+C8Lg34n6CqRvqfS2O71BxY6ByfMDRhBytzknj9yGUPVJ1qIKhRlAwO1AovA==}
    dev: true

  /@webassemblyjs/helper-api-error@1.13.2:
    resolution: {integrity: sha512-U56GMYxy4ZQCbDZd6JuvvNV/WFildOjsaWD3Tzzvmw/mas3cXzRJPMjP83JqEsgSbyrmaGjBfDtV7KDXV9UzFQ==}
    dev: true

  /@webassemblyjs/helper-buffer@1.14.1:
    resolution: {integrity: sha512-jyH7wtcHiKssDtFPRB+iQdxlDf96m0E39yb0k5uJVhFGleZFoNw1c4aeIcVUPPbXUVJ94wwnMOAqUHyzoEPVMA==}
    dev: true

  /@webassemblyjs/helper-numbers@1.13.2:
    resolution: {integrity: sha512-FE8aCmS5Q6eQYcV3gI35O4J789wlQA+7JrqTTpJqn5emA4U2hvwJmvFRC0HODS+3Ye6WioDklgd6scJ3+PLnEA==}
    dependencies:
      '@webassemblyjs/floating-point-hex-parser': 1.13.2
      '@webassemblyjs/helper-api-error': 1.13.2
      '@xtuc/long': 4.2.2
    dev: true

  /@webassemblyjs/helper-wasm-bytecode@1.13.2:
    resolution: {integrity: sha512-3QbLKy93F0EAIXLh0ogEVR6rOubA9AoZ+WRYhNbFyuB70j3dRdwH9g+qXhLAO0kiYGlg3TxDV+I4rQTr/YNXkA==}
    dev: true

  /@webassemblyjs/helper-wasm-section@1.14.1:
    resolution: {integrity: sha512-ds5mXEqTJ6oxRoqjhWDU83OgzAYjwsCV8Lo/N+oRsNDmx/ZDpqalmrtgOMkHwxsG0iI//3BwWAErYRHtgn0dZw==}
    dependencies:
      '@webassemblyjs/ast': 1.14.1
      '@webassemblyjs/helper-buffer': 1.14.1
      '@webassemblyjs/helper-wasm-bytecode': 1.13.2
      '@webassemblyjs/wasm-gen': 1.14.1
    dev: true

  /@webassemblyjs/ieee754@1.13.2:
    resolution: {integrity: sha512-4LtOzh58S/5lX4ITKxnAK2USuNEvpdVV9AlgGQb8rJDHaLeHciwG4zlGr0j/SNWlr7x3vO1lDEsuePvtcDNCkw==}
    dependencies:
      '@xtuc/ieee754': 1.2.0
    dev: true

  /@webassemblyjs/leb128@1.13.2:
    resolution: {integrity: sha512-Lde1oNoIdzVzdkNEAWZ1dZ5orIbff80YPdHx20mrHwHrVNNTjNr8E3xz9BdpcGqRQbAEa+fkrCb+fRFTl/6sQw==}
    dependencies:
      '@xtuc/long': 4.2.2
    dev: true

  /@webassemblyjs/utf8@1.13.2:
    resolution: {integrity: sha512-3NQWGjKTASY1xV5m7Hr0iPeXD9+RDobLll3T9d2AO+g3my8xy5peVyjSag4I50mR1bBSN/Ct12lo+R9tJk0NZQ==}
    dev: true

  /@webassemblyjs/wasm-edit@1.14.1:
    resolution: {integrity: sha512-RNJUIQH/J8iA/1NzlE4N7KtyZNHi3w7at7hDjvRNm5rcUXa00z1vRz3glZoULfJ5mpvYhLybmVcwcjGrC1pRrQ==}
    dependencies:
      '@webassemblyjs/ast': 1.14.1
      '@webassemblyjs/helper-buffer': 1.14.1
      '@webassemblyjs/helper-wasm-bytecode': 1.13.2
      '@webassemblyjs/helper-wasm-section': 1.14.1
      '@webassemblyjs/wasm-gen': 1.14.1
      '@webassemblyjs/wasm-opt': 1.14.1
      '@webassemblyjs/wasm-parser': 1.14.1
      '@webassemblyjs/wast-printer': 1.14.1
    dev: true

  /@webassemblyjs/wasm-gen@1.14.1:
    resolution: {integrity: sha512-AmomSIjP8ZbfGQhumkNvgC33AY7qtMCXnN6bL2u2Js4gVCg8fp735aEiMSBbDR7UQIj90n4wKAFUSEd0QN2Ukg==}
    dependencies:
      '@webassemblyjs/ast': 1.14.1
      '@webassemblyjs/helper-wasm-bytecode': 1.13.2
      '@webassemblyjs/ieee754': 1.13.2
      '@webassemblyjs/leb128': 1.13.2
      '@webassemblyjs/utf8': 1.13.2
    dev: true

  /@webassemblyjs/wasm-opt@1.14.1:
    resolution: {integrity: sha512-PTcKLUNvBqnY2U6E5bdOQcSM+oVP/PmrDY9NzowJjislEjwP/C4an2303MCVS2Mg9d3AJpIGdUFIQQWbPds0Sw==}
    dependencies:
      '@webassemblyjs/ast': 1.14.1
      '@webassemblyjs/helper-buffer': 1.14.1
      '@webassemblyjs/wasm-gen': 1.14.1
      '@webassemblyjs/wasm-parser': 1.14.1
    dev: true

  /@webassemblyjs/wasm-parser@1.14.1:
    resolution: {integrity: sha512-JLBl+KZ0R5qB7mCnud/yyX08jWFw5MsoalJ1pQ4EdFlgj9VdXKGuENGsiCIjegI1W7p91rUlcB/LB5yRJKNTcQ==}
    dependencies:
      '@webassemblyjs/ast': 1.14.1
      '@webassemblyjs/helper-api-error': 1.13.2
      '@webassemblyjs/helper-wasm-bytecode': 1.13.2
      '@webassemblyjs/ieee754': 1.13.2
      '@webassemblyjs/leb128': 1.13.2
      '@webassemblyjs/utf8': 1.13.2
    dev: true

  /@webassemblyjs/wast-printer@1.14.1:
    resolution: {integrity: sha512-kPSSXE6De1XOR820C90RIo2ogvZG+c3KiHzqUoO/F34Y2shGzesfqv7o57xrxovZJH/MetF5UjroJ/R/3isoiw==}
    dependencies:
      '@webassemblyjs/ast': 1.14.1
      '@xtuc/long': 4.2.2
    dev: true

  /@xtuc/ieee754@1.2.0:
    resolution: {integrity: sha512-DX8nKgqcGwsc0eJSqYt5lwP4DH5FlHnmuWWBRy7X0NcaGR0ZtuyeESgMwTYVEtxmsNGY+qit4QYT/MIYTOTPeA==}
    dev: true

  /@xtuc/long@4.2.2:
    resolution: {integrity: sha512-NuHqBY1PB/D8xU6s/thBgOAiAP7HOYDQ32+BFZILJ8ivkUkAHQnWfn6WhL79Owj1qmUnoN/YPhktdIoucipkAQ==}
    dev: true

  /acorn-import-phases@1.0.4(acorn@8.15.0):
    resolution: {integrity: sha512-wKmbr/DDiIXzEOiWrTTUcDm24kQ2vGfZQvM2fwg2vXqR5uW6aapr7ObPtj1th32b9u90/Pf4AItvdTh42fBmVQ==}
    engines: {node: '>=10.13.0'}
    peerDependencies:
      acorn: ^8.14.0
    dependencies:
      acorn: 8.15.0
    dev: true

  /acorn-jsx@5.3.2(acorn@8.15.0):
    resolution: {integrity: sha512-rq9s+JNhf0IChjtDXxllJ7g41oZk5SlXtp0LHwyA5cejwn7vKmKp4pPri6YEePv2PU65sAsegbXtIinmDFDXgQ==}
    peerDependencies:
      acorn: ^6.0.0 || ^7.0.0 || ^8.0.0
    dependencies:
      acorn: 8.15.0
    dev: true

  /acorn@8.15.0:
    resolution: {integrity: sha512-NZyJarBfL7nWwIq+FDL6Zp/yHEhePMNnnJ0y3qfieCrmNvYct8uvtiV41UvlSe6apAfk0fY1FbWx+NwfmpvtTg==}
    engines: {node: '>=0.4.0'}
    hasBin: true
    dev: true

  /agent-base@7.1.4:
    resolution: {integrity: sha512-MnA+YT8fwfJPgBx3m60MNqakm30XOkyIoH1y6huTQvC0PwZG7ki8NacLBcrPbNoo8vEZy7Jpuk7+jMO+CUovTQ==}
    engines: {node: '>= 14'}
    dev: true

  /ajv-draft-04@1.0.0(ajv@8.13.0):
    resolution: {integrity: sha512-mv00Te6nmYbRp5DCwclxtt7yV/joXJPGS7nM+97GdxvuttCOfgI3K4U25zboyeX0O+myI8ERluxQe5wljMmVIw==}
    peerDependencies:
      ajv: ^8.5.0
    peerDependenciesMeta:
      ajv:
        optional: true
    dependencies:
      ajv: 8.13.0
    dev: true

  /ajv-formats@2.1.1:
    resolution: {integrity: sha512-Wx0Kx52hxE7C18hkMEggYlEifqWZtYaRgouJor+WMdPnQyEK13vgEWyVNup7SoeeoLMsr4kf5h6dOW11I15MUA==}
    dependencies:
      ajv: 8.17.1
    dev: true

  /ajv-formats@3.0.1(ajv@8.13.0):
    resolution: {integrity: sha512-8iUql50EUR+uUcdRQ3HDqa6EVyo3docL8g5WJ3FNcWmu62IbkGUue/pEyLBW8VGKKucTPgqeks4fIU1DA4yowQ==}
    peerDependencies:
      ajv: ^8.0.0
    peerDependenciesMeta:
      ajv:
        optional: true
    dependencies:
      ajv: 8.13.0
    dev: true

  /ajv-keywords@5.1.0(ajv@8.17.1):
    resolution: {integrity: sha512-YCS/JNFAUyr5vAuhk1DWm1CBxRHW9LbJ2ozWeemrIqpbsqKjHVxYPyi5GC0rjZIT5JxJ3virVTS8wk4i/Z+krw==}
    peerDependencies:
      ajv: ^8.8.2
    dependencies:
      ajv: 8.17.1
      fast-deep-equal: 3.1.3
    dev: true

  /ajv@6.12.6:
    resolution: {integrity: sha512-j3fVLgvTo527anyYyJOGTYJbG+vnnQYvE0m5mmkc1TK+nxAppkCLMIL0aZ4dblVCNoGShhm+kzE4ZUykBoMg4g==}
    dependencies:
      fast-deep-equal: 3.1.3
      fast-json-stable-stringify: 2.1.0
      json-schema-traverse: 0.4.1
      uri-js: 4.4.1
    dev: true

  /ajv@8.12.0:
    resolution: {integrity: sha512-sRu1kpcO9yLtYxBKvqfTeh9KzZEwO3STyX1HT+4CaDzC6HpTGYhIhPIzj9XuKU7KYDwnaeh5hcOwjy1QuJzBPA==}
    dependencies:
      fast-deep-equal: 3.1.3
      json-schema-traverse: 1.0.0
      require-from-string: 2.0.2
      uri-js: 4.4.1
    dev: true

  /ajv@8.13.0:
    resolution: {integrity: sha512-PRA911Blj99jR5RMeTunVbNXMF6Lp4vZXnk5GQjcnUWUTsrXtekg/pnmFFI2u/I36Y/2bITGS30GZCXei6uNkA==}
    dependencies:
      fast-deep-equal: 3.1.3
      json-schema-traverse: 1.0.0
      require-from-string: 2.0.2
      uri-js: 4.4.1
    dev: true

  /ajv@8.17.1:
    resolution: {integrity: sha512-B/gBuNg5SiMTrPkC+A2+cW0RszwxYmn6VYxB/inlBStS5nx6xHIt/ehKRhIMhqusl7a8LjQoZnjCs5vhwxOQ1g==}
    dependencies:
      fast-deep-equal: 3.1.3
      fast-uri: 3.1.0
      json-schema-traverse: 1.0.0
      require-from-string: 2.0.2
    dev: true

  /ansi-escapes@4.3.2:
    resolution: {integrity: sha512-gKXj5ALrKWQLsYG9jlTRmR/xKluxHV+Z9QEwNIgCfM1/uwPMCuzVVnh5mwTd+OuBZcwSIMbqssNWRm1lE51QaQ==}
    engines: {node: '>=8'}
    dependencies:
      type-fest: 0.21.3
    dev: true

  /ansi-regex@5.0.1:
    resolution: {integrity: sha512-quJQXlTSUGL2LH9SUXo8VwsY4soanhgo6LNSm84E1LBcE8s3O0wpdiRzyR9z/ZZJMlMWv37qOOb9pdJlMUEKFQ==}
    engines: {node: '>=8'}
    dev: true

  /ansi-regex@6.2.2:
    resolution: {integrity: sha512-Bq3SmSpyFHaWjPk8If9yc6svM8c56dB5BAtW4Qbw5jHTwwXXcTLoRMkpDJp6VL0XzlWaCHTXrkFURMYmD0sLqg==}
    engines: {node: '>=12'}
    dev: true

  /ansi-styles@4.3.0:
    resolution: {integrity: sha512-zbB9rCJAT1rbjiVDb2hqKFHNYLxgtk8NURxZ3IZwD3F6NtxbXZQCnnSi1Lkx+IDohdPlFp222wVALIheZJQSEg==}
    engines: {node: '>=8'}
    dependencies:
      color-convert: 2.0.1
    dev: true

  /ansi-styles@5.2.0:
    resolution: {integrity: sha512-Cxwpt2SfTzTtXcfOlzGEee8O+c+MmUgGrNiBcXnuWxuFJHe6a5Hz7qwhwe5OgaSYI0IJvkLqWX1ASG+cJOkEiA==}
    engines: {node: '>=10'}
    dev: true

  /ansi-styles@6.2.3:
    resolution: {integrity: sha512-4Dj6M28JB+oAH8kFkTLUo+a2jwOFkuqb3yucU0CANcRRUbxS0cP0nZYCGjcc3BNXwRIsUVmDGgzawme7zvJHvg==}
    engines: {node: '>=12'}
    dev: true

  /anymatch@3.1.3:
    resolution: {integrity: sha512-KMReFUr0B4t+D+OBkjR3KYqvocp2XaSzO55UcB6mgQMd3KbcE+mWTyvVV7D/zsdEbNnV6acZUutkiHQXvTr1Rw==}
    engines: {node: '>= 8'}
    dependencies:
      normalize-path: 3.0.0
      picomatch: 2.3.1
    dev: true

  /argparse@1.0.10:
    resolution: {integrity: sha512-o5Roy6tNG4SL/FOkCAN6RzjiakZS25RLYFrcMttJqbdd8BWrnA+fGz57iN5Pb06pvBGvl5gQ0B48dJlslXvoTg==}
    dependencies:
      sprintf-js: 1.0.3
    dev: true

  /argparse@2.0.1:
    resolution: {integrity: sha512-8+9WqebbFzpX9OR+Wa6O29asIogeRMzcGtAINdpMHHyAg10f05aSFVBbcEqGf/PXw1EjAZ+q2/bEBg3DvurK3Q==}
    dev: true

  /aria-query@5.3.0:
    resolution: {integrity: sha512-b0P0sZPKtyu8HkeRAfCq0IfURZK+SuwMjY1UXGBU27wpAiTwQAIlq56IbIO+ytk/JjS1fMR14ee5WBBfKi5J6A==}
    dependencies:
      dequal: 2.0.3
    dev: true

  /aria-query@5.3.2:
    resolution: {integrity: sha512-COROpnaoap1E2F000S62r6A60uHZnmlvomhfyT2DlTcrY1OrBKn2UhH7qn5wTC9zMvD0AY7csdPSNwKP+7WiQw==}
    engines: {node: '>= 0.4'}
    dev: true

  /array-buffer-byte-length@1.0.2:
    resolution: {integrity: sha512-LHE+8BuR7RYGDKvnrmcuSq3tDcKv9OFEXQt/HpbZhY7V6h0zlUXutnAD82GiFx9rdieCMjkvtcsPqBwgUl1Iiw==}
    engines: {node: '>= 0.4'}
    dependencies:
      call-bound: 1.0.4
      is-array-buffer: 3.0.5
    dev: true

  /array-includes@3.1.9:
    resolution: {integrity: sha512-FmeCCAenzH0KH381SPT5FZmiA/TmpndpcaShhfgEN9eCVjnFBqq3l1xrI42y8+PPLI6hypzou4GXw00WHmPBLQ==}
    engines: {node: '>= 0.4'}
    dependencies:
      call-bind: 1.0.8
      call-bound: 1.0.4
      define-properties: 1.2.1
      es-abstract: 1.24.0
      es-object-atoms: 1.1.1
      get-intrinsic: 1.3.0
      is-string: 1.1.1
      math-intrinsics: 1.1.0
    dev: true

  /array-union@2.1.0:
    resolution: {integrity: sha512-HGyxoOTYUyCM6stUe6EJgnd4EoewAI7zMdfqO+kGjnlZmBDz/cR5pf8r/cR4Wq60sL/p0IkcjUEEPwS3GFrIyw==}
    engines: {node: '>=8'}
    dev: true

  /array.prototype.findlast@1.2.5:
    resolution: {integrity: sha512-CVvd6FHg1Z3POpBLxO6E6zr+rSKEQ9L6rZHAaY7lLfhKsWYUBBOuMs0e9o24oopj6H+geRCX0YJ+TJLBK2eHyQ==}
    engines: {node: '>= 0.4'}
    dependencies:
      call-bind: 1.0.8
      define-properties: 1.2.1
      es-abstract: 1.24.0
      es-errors: 1.3.0
      es-object-atoms: 1.1.1
      es-shim-unscopables: 1.1.0
    dev: true

  /array.prototype.flat@1.3.3:
    resolution: {integrity: sha512-rwG/ja1neyLqCuGZ5YYrznA62D4mZXg0i1cIskIUKSiqF3Cje9/wXAls9B9s1Wa2fomMsIv8czB8jZcPmxCXFg==}
    engines: {node: '>= 0.4'}
    dependencies:
      call-bind: 1.0.8
      define-properties: 1.2.1
      es-abstract: 1.24.0
      es-shim-unscopables: 1.1.0
    dev: true

  /array.prototype.flatmap@1.3.3:
    resolution: {integrity: sha512-Y7Wt51eKJSyi80hFrJCePGGNo5ktJCslFuboqJsbf57CCPcm5zztluPlc4/aD8sWsKvlwatezpV4U1efk8kpjg==}
    engines: {node: '>= 0.4'}
    dependencies:
      call-bind: 1.0.8
      define-properties: 1.2.1
      es-abstract: 1.24.0
      es-shim-unscopables: 1.1.0
    dev: true

  /array.prototype.tosorted@1.1.4:
    resolution: {integrity: sha512-p6Fx8B7b7ZhL/gmUsAy0D15WhvDccw3mnGNbZpi3pmeJdxtWsj2jEaI4Y6oo3XiHfzuSgPwKc04MYt6KgvC/wA==}
    engines: {node: '>= 0.4'}
    dependencies:
      call-bind: 1.0.8
      define-properties: 1.2.1
      es-abstract: 1.24.0
      es-errors: 1.3.0
      es-shim-unscopables: 1.1.0
    dev: true

  /arraybuffer.prototype.slice@1.0.4:
    resolution: {integrity: sha512-BNoCY6SXXPQ7gF2opIP4GBE+Xw7U+pHMYKuzjgCN3GwiaIR09UUeKfheyIry77QtrCBlC0KK0q5/TER/tYh3PQ==}
    engines: {node: '>= 0.4'}
    dependencies:
      array-buffer-byte-length: 1.0.2
      call-bind: 1.0.8
      define-properties: 1.2.1
      es-abstract: 1.24.0
      es-errors: 1.3.0
      get-intrinsic: 1.3.0
      is-array-buffer: 3.0.5
    dev: true

  /async-function@1.0.0:
    resolution: {integrity: sha512-hsU18Ae8CDTR6Kgu9DYf0EbCr/a5iGL0rytQDobUcdpYOKokk8LEjVphnXkDkgpi0wYVsqrXuP0bZxJaTqdgoA==}
    engines: {node: '>= 0.4'}
    dev: true

  /available-typed-arrays@1.0.7:
    resolution: {integrity: sha512-wvUjBtSGN7+7SjNpq/9M2Tg350UZD3q62IFZLbRAR1bSMlCo1ZaeW+BJ+D090e4hIIZLBcTDWe4Mh4jvUDajzQ==}
    engines: {node: '>= 0.4'}
    dependencies:
      possible-typed-array-names: 1.1.0
    dev: true

  /babel-jest@30.2.0(@babel/core@7.28.4):
    resolution: {integrity: sha512-0YiBEOxWqKkSQWL9nNGGEgndoeL0ZpWrbLMNL5u/Kaxrli3Eaxlt3ZtIDktEvXt4L/R9r3ODr2zKwGM/2BjxVw==}
    engines: {node: ^18.14.0 || ^20.0.0 || ^22.0.0 || >=24.0.0}
    peerDependencies:
      '@babel/core': ^7.11.0 || ^8.0.0-0
    dependencies:
      '@babel/core': 7.28.4
      '@jest/transform': 30.2.0
      '@types/babel__core': 7.20.5
      babel-plugin-istanbul: 7.0.1
      babel-preset-jest: 30.2.0(@babel/core@7.28.4)
      chalk: 4.1.2
      graceful-fs: 4.2.11
      slash: 3.0.0
    transitivePeerDependencies:
      - supports-color
    dev: true

  /babel-plugin-istanbul@7.0.1:
    resolution: {integrity: sha512-D8Z6Qm8jCvVXtIRkBnqNHX0zJ37rQcFJ9u8WOS6tkYOsRdHBzypCstaxWiu5ZIlqQtviRYbgnRLSoCEvjqcqbA==}
    engines: {node: '>=12'}
    dependencies:
      '@babel/helper-plugin-utils': 7.27.1
      '@istanbuljs/load-nyc-config': 1.1.0
      '@istanbuljs/schema': 0.1.3
      istanbul-lib-instrument: 6.0.3
      test-exclude: 6.0.0
    transitivePeerDependencies:
      - supports-color
    dev: true

  /babel-plugin-jest-hoist@30.2.0:
    resolution: {integrity: sha512-ftzhzSGMUnOzcCXd6WHdBGMyuwy15Wnn0iyyWGKgBDLxf9/s5ABuraCSpBX2uG0jUg4rqJnxsLc5+oYBqoxVaA==}
    engines: {node: ^18.14.0 || ^20.0.0 || ^22.0.0 || >=24.0.0}
    dependencies:
      '@types/babel__core': 7.20.5
    dev: true

  /babel-preset-current-node-syntax@1.2.0(@babel/core@7.28.4):
    resolution: {integrity: sha512-E/VlAEzRrsLEb2+dv8yp3bo4scof3l9nR4lrld+Iy5NyVqgVYUJnDAmunkhPMisRI32Qc4iRiz425d8vM++2fg==}
    peerDependencies:
      '@babel/core': ^7.0.0 || ^8.0.0-0
    dependencies:
      '@babel/core': 7.28.4
      '@babel/plugin-syntax-async-generators': 7.8.4(@babel/core@7.28.4)
      '@babel/plugin-syntax-bigint': 7.8.3(@babel/core@7.28.4)
      '@babel/plugin-syntax-class-properties': 7.12.13(@babel/core@7.28.4)
      '@babel/plugin-syntax-class-static-block': 7.14.5(@babel/core@7.28.4)
      '@babel/plugin-syntax-import-attributes': 7.27.1(@babel/core@7.28.4)
      '@babel/plugin-syntax-import-meta': 7.10.4(@babel/core@7.28.4)
      '@babel/plugin-syntax-json-strings': 7.8.3(@babel/core@7.28.4)
      '@babel/plugin-syntax-logical-assignment-operators': 7.10.4(@babel/core@7.28.4)
      '@babel/plugin-syntax-nullish-coalescing-operator': 7.8.3(@babel/core@7.28.4)
      '@babel/plugin-syntax-numeric-separator': 7.10.4(@babel/core@7.28.4)
      '@babel/plugin-syntax-object-rest-spread': 7.8.3(@babel/core@7.28.4)
      '@babel/plugin-syntax-optional-catch-binding': 7.8.3(@babel/core@7.28.4)
      '@babel/plugin-syntax-optional-chaining': 7.8.3(@babel/core@7.28.4)
      '@babel/plugin-syntax-private-property-in-object': 7.14.5(@babel/core@7.28.4)
      '@babel/plugin-syntax-top-level-await': 7.14.5(@babel/core@7.28.4)
    dev: true

  /babel-preset-jest@30.2.0(@babel/core@7.28.4):
    resolution: {integrity: sha512-US4Z3NOieAQumwFnYdUWKvUKh8+YSnS/gB3t6YBiz0bskpu7Pine8pPCheNxlPEW4wnUkma2a94YuW2q3guvCQ==}
    engines: {node: ^18.14.0 || ^20.0.0 || ^22.0.0 || >=24.0.0}
    peerDependencies:
      '@babel/core': ^7.11.0 || ^8.0.0-beta.1
    dependencies:
      '@babel/core': 7.28.4
      babel-plugin-jest-hoist: 30.2.0
      babel-preset-current-node-syntax: 1.2.0(@babel/core@7.28.4)
    dev: true

  /balanced-match@1.0.2:
    resolution: {integrity: sha512-3oSeUO0TMV67hN1AmbXsK4yaqU7tjiHlbxRDZOpH0KW9+CeX4bRAaX0Anxt0tx2MrpRpWwQaPwIlISEJhYU5Pw==}
    dev: true

  /baseline-browser-mapping@2.8.16:
    resolution: {integrity: sha512-OMu3BGQ4E7P1ErFsIPpbJh0qvDudM/UuJeHgkAvfWe+0HFJCXh+t/l8L6fVLR55RI/UbKrVLnAXZSVwd9ysWYw==}
    hasBin: true
    dev: true

  /brace-expansion@1.1.12:
    resolution: {integrity: sha512-9T9UjW3r0UW5c1Q7GTwllptXwhvYmEzFhzMfZ9H7FQWt+uZePjZPjBP/W1ZEyZ1twGWom5/56TF4lPcqjnDHcg==}
    dependencies:
      balanced-match: 1.0.2
      concat-map: 0.0.1
    dev: true

  /brace-expansion@2.0.2:
    resolution: {integrity: sha512-Jt0vHyM+jmUBqojB7E1NIYadt0vI0Qxjxd2TErW94wDz+E2LAm5vKMXXwg6ZZBTHPuUlDgQHKXvjGBdfcF1ZDQ==}
    dependencies:
      balanced-match: 1.0.2
    dev: true

  /braces@3.0.3:
    resolution: {integrity: sha512-yQbXgO/OSZVD2IsiLlro+7Hf6Q18EJrKSEsdoMzKePKXct3gvD8oLcOQdIzGupr5Fj+EDe8gO/lxc1BzfMpxvA==}
    engines: {node: '>=8'}
    dependencies:
      fill-range: 7.1.1
    dev: true

  /browserslist@4.26.3:
    resolution: {integrity: sha512-lAUU+02RFBuCKQPj/P6NgjlbCnLBMp4UtgTx7vNHd3XSIJF87s9a5rA3aH2yw3GS9DqZAUbOtZdCCiZeVRqt0w==}
    engines: {node: ^6 || ^7 || ^8 || ^9 || ^10 || ^11 || ^12 || >=13.7}
    hasBin: true
    dependencies:
      baseline-browser-mapping: 2.8.16
      caniuse-lite: 1.0.30001749
      electron-to-chromium: 1.5.234
      node-releases: 2.0.23
      update-browserslist-db: 1.1.3(browserslist@4.26.3)
    dev: true

  /bs-logger@0.2.6:
    resolution: {integrity: sha512-pd8DCoxmbgc7hyPKOvxtqNcjYoOsABPQdcCUjGp3d42VR2CX1ORhk2A87oqqu5R1kk+76nsxZupkmyd+MVtCog==}
    engines: {node: '>= 6'}
    dependencies:
      fast-json-stable-stringify: 2.1.0
    dev: true

  /bser@2.1.1:
    resolution: {integrity: sha512-gQxTNE/GAfIIrmHLUE3oJyp5FO6HRBfhjnw4/wMmA63ZGDJnWBmgY/lyQBpnDUkGmAhbSe39tx2d/iTOAfglwQ==}
    dependencies:
      node-int64: 0.4.0
    dev: true

  /buffer-from@1.1.2:
    resolution: {integrity: sha512-E+XQCRwSbaaiChtv6k6Dwgc+bx+Bs6vuKJHHl5kox/BaKbhiXzqQOwK4cO22yElGp2OCmjwVhT3HmxgyPGnJfQ==}
    dev: true

  /call-bind-apply-helpers@1.0.2:
    resolution: {integrity: sha512-Sp1ablJ0ivDkSzjcaJdxEunN5/XvksFJ2sMBFfq6x0ryhQV/2b/KwFe21cMpmHtPOSij8K99/wSfoEuTObmuMQ==}
    engines: {node: '>= 0.4'}
    dependencies:
      es-errors: 1.3.0
      function-bind: 1.1.2
    dev: true

  /call-bind@1.0.8:
    resolution: {integrity: sha512-oKlSFMcMwpUg2ednkhQ454wfWiU/ul3CkJe/PEHcTKuiX6RpbehUiFMXu13HalGZxfUwCQzZG747YXBn1im9ww==}
    engines: {node: '>= 0.4'}
    dependencies:
      call-bind-apply-helpers: 1.0.2
      es-define-property: 1.0.1
      get-intrinsic: 1.3.0
      set-function-length: 1.2.2
    dev: true

  /call-bound@1.0.4:
    resolution: {integrity: sha512-+ys997U96po4Kx/ABpBCqhA9EuxJaQWDQg7295H4hBphv3IZg0boBKuwYpt4YXp6MZ5AmZQnU/tyMTlRpaSejg==}
    engines: {node: '>= 0.4'}
    dependencies:
      call-bind-apply-helpers: 1.0.2
      get-intrinsic: 1.3.0
    dev: true

  /callsites@3.1.0:
    resolution: {integrity: sha512-P8BjAsXvZS+VIDUI11hHCQEv74YT67YUi5JJFNWIqL235sBmjX4+qx9Muvls5ivyNENctx46xQLQ3aTuE7ssaQ==}
    engines: {node: '>=6'}
    dev: true

  /camelcase@5.3.1:
    resolution: {integrity: sha512-L28STB170nwWS63UjtlEOE3dldQApaJXZkOI1uMFfzf3rRuPegHaHesyee+YxQ+W6SvRDQV6UrdOdRiR153wJg==}
    engines: {node: '>=6'}
    dev: true

  /camelcase@6.3.0:
    resolution: {integrity: sha512-Gmy6FhYlCY7uOElZUSbxo2UCDH8owEk996gkbrpsgGtrJLM3J7jGxl9Ic7Qwwj4ivOE5AWZWRMecDdF7hqGjFA==}
    engines: {node: '>=10'}
    dev: true

  /caniuse-lite@1.0.30001749:
    resolution: {integrity: sha512-0rw2fJOmLfnzCRbkm8EyHL8SvI2Apu5UbnQuTsJ0ClgrH8hcwFooJ1s5R0EP8o8aVrFu8++ae29Kt9/gZAZp/Q==}
    dev: true

  /chalk@4.1.2:
    resolution: {integrity: sha512-oKnbhFyRIXpUuez8iBMmyEa4nbj4IOQyuhc/wy9kY7/WVPcwIO9VA668Pu8RkO7+0G76SLROeyw9CpQ061i4mA==}
    engines: {node: '>=10'}
    dependencies:
      ansi-styles: 4.3.0
      supports-color: 7.2.0
    dev: true

  /char-regex@1.0.2:
    resolution: {integrity: sha512-kWWXztvZ5SBQV+eRgKFeh8q5sLuZY2+8WUIzlxWVTg+oGwY14qylx1KbKzHd8P6ZYkAg0xyIDU9JMHhyJMZ1jw==}
    engines: {node: '>=10'}
    dev: true

  /chrome-trace-event@1.0.4:
    resolution: {integrity: sha512-rNjApaLzuwaOTjCiT8lSDdGN1APCiqkChLMJxJPWLunPAt5fy8xgU9/jNOchV84wfIxrA0lRQB7oCT8jrn/wrQ==}
    engines: {node: '>=6.0'}
    dev: true

  /ci-info@4.3.1:
    resolution: {integrity: sha512-Wdy2Igu8OcBpI2pZePZ5oWjPC38tmDVx5WKUXKwlLYkA0ozo85sLsLvkBbBn/sZaSCMFOGZJ14fvW9t5/d7kdA==}
    engines: {node: '>=8'}
    dev: true

  /cjs-module-lexer@2.1.0:
    resolution: {integrity: sha512-UX0OwmYRYQQetfrLEZeewIFFI+wSTofC+pMBLNuH3RUuu/xzG1oz84UCEDOSoQlN3fZ4+AzmV50ZYvGqkMh9yA==}
    dev: true

  /cliui@8.0.1:
    resolution: {integrity: sha512-BSeNnyus75C4//NQ9gQt1/csTXyo/8Sb+afLAkzAptFuMsod9HFokGNudZpi/oQV73hnVK+sR+5PVRMd+Dr7YQ==}
    engines: {node: '>=12'}
    dependencies:
      string-width: 4.2.3
      strip-ansi: 6.0.1
      wrap-ansi: 7.0.0
    dev: true

  /co@4.6.0:
    resolution: {integrity: sha512-QVb0dM5HvG+uaxitm8wONl7jltx8dqhfU33DcqtOZcLSVIKSDDLDi7+0LbAKiyI8hD9u42m2YxXSkMGWThaecQ==}
    engines: {iojs: '>= 1.0.0', node: '>= 0.12.0'}
    dev: true

  /collect-v8-coverage@1.0.2:
    resolution: {integrity: sha512-lHl4d5/ONEbLlJvaJNtsF/Lz+WvB07u2ycqTYbdrq7UypDXailES4valYb2eWiJFxZlVmpGekfqoxQhzyFdT4Q==}
    dev: true

  /color-convert@2.0.1:
    resolution: {integrity: sha512-RRECPsj7iu/xb5oKYcsFHSppFNnsj/52OVTRKb4zP5onXwVF3zVmmToNcOfGC+CRDpfK/U584fMg38ZHCaElKQ==}
    engines: {node: '>=7.0.0'}
    dependencies:
      color-name: 1.1.4
    dev: true

  /color-name@1.1.4:
    resolution: {integrity: sha512-dOy+3AuW3a2wNbZHIuMZpTcgjGuLU/uBL/ubcZF9OXbDo8ff4O8yVp5Bf0efS8uEoYo5q4Fx7dY9OgQGXgAsQA==}
    dev: true

  /commander@2.20.3:
    resolution: {integrity: sha512-GpVkmM8vF2vQUkj2LvZmD35JxeJOLCwJ9cUkugyk2nuhbv3+mJvpLYYt+0+USMxE+oj+ey/lJEnhZw75x/OMcQ==}
    dev: true

  /concat-map@0.0.1:
    resolution: {integrity: sha512-/Srv4dswyQNBfohGpz9o6Yb3Gz3SrUDqBH5rTuhGR7ahtlbYKnVxw2bCFMRljaA7EXHaXZ8wsHdodFvbkhKmqg==}
    dev: true

  /convert-source-map@2.0.0:
    resolution: {integrity: sha512-Kvp459HrV2FEJ1CAsi1Ku+MY3kasH19TFykTz2xWmMeq6bk2NU3XXvfJ+Q61m0xktWwt+1HSYf3JZsTms3aRJg==}
    dev: true

  /cross-spawn@7.0.6:
    resolution: {integrity: sha512-uV2QOWP2nWzsy2aMp8aRibhi9dlzF5Hgh5SHaB9OiTGEyDTiJJyx0uy51QXdyWbtAHNua4XJzUKca3OzKUd3vA==}
    engines: {node: '>= 8'}
    dependencies:
      path-key: 3.1.1
      shebang-command: 2.0.0
      which: 2.0.2
    dev: true

  /css.escape@1.5.1:
    resolution: {integrity: sha512-YUifsXXuknHlUsmlgyY0PKzgPOr7/FjCePfHNt0jxm83wHZi44VDMQ7/fGNkjY3/jV1MC+1CmZbaHzugyeRtpg==}
    dev: true

  /cssstyle@4.6.0:
    resolution: {integrity: sha512-2z+rWdzbbSZv6/rhtvzvqeZQHrBaqgogqt85sqFNbabZOuFbCVFb8kPeEtZjiKkbrm395irpNKiYeFeLiQnFPg==}
    engines: {node: '>=18'}
    dependencies:
      '@asamuzakjp/css-color': 3.2.0
      rrweb-cssom: 0.8.0
    dev: true

  /csstype@3.1.3:
    resolution: {integrity: sha512-M1uQkMl8rQK/szD0LNhtqxIPLpimGm8sOBwU7lLnCpSbTyY3yeU1Vc7l4KT5zT4s/yOxHH5O7tIuuLOCnLADRw==}

  /data-urls@5.0.0:
    resolution: {integrity: sha512-ZYP5VBHshaDAiVZxjbRVcFJpc+4xGgT0bK3vzy1HLN8jTO975HEbuYzZJcHoQEY5K1a0z8YayJkyVETa08eNTg==}
    engines: {node: '>=18'}
    dependencies:
      whatwg-mimetype: 4.0.0
      whatwg-url: 14.2.0
    dev: true

  /data-view-buffer@1.0.2:
    resolution: {integrity: sha512-EmKO5V3OLXh1rtK2wgXRansaK1/mtVdTUEiEI0W8RkvgT05kfxaH29PliLnpLP73yYO6142Q72QNa8Wx/A5CqQ==}
    engines: {node: '>= 0.4'}
    dependencies:
      call-bound: 1.0.4
      es-errors: 1.3.0
      is-data-view: 1.0.2
    dev: true

  /data-view-byte-length@1.0.2:
    resolution: {integrity: sha512-tuhGbE6CfTM9+5ANGf+oQb72Ky/0+s3xKUpHvShfiz2RxMFgFPjsXuRLBVMtvMs15awe45SRb83D6wH4ew6wlQ==}
    engines: {node: '>= 0.4'}
    dependencies:
      call-bound: 1.0.4
      es-errors: 1.3.0
      is-data-view: 1.0.2
    dev: true

  /data-view-byte-offset@1.0.1:
    resolution: {integrity: sha512-BS8PfmtDGnrgYdOonGZQdLZslWIeCGFP9tpan0hi1Co2Zr2NKADsvGYA8XxuG/4UWgJ6Cjtv+YJnB6MM69QGlQ==}
    engines: {node: '>= 0.4'}
    dependencies:
      call-bound: 1.0.4
      es-errors: 1.3.0
      is-data-view: 1.0.2
    dev: true

  /debug@4.4.3:
    resolution: {integrity: sha512-RGwwWnwQvkVfavKVt22FGLw+xYSdzARwm0ru6DhTVA3umU5hZc28V3kO4stgYryrTlLpuvgI9GiijltAjNbcqA==}
    engines: {node: '>=6.0'}
    peerDependencies:
      supports-color: '*'
    peerDependenciesMeta:
      supports-color:
        optional: true
    dependencies:
      ms: 2.1.3
    dev: true

  /decimal.js@10.6.0:
    resolution: {integrity: sha512-YpgQiITW3JXGntzdUmyUR1V812Hn8T1YVXhCu+wO3OpS4eU9l4YdD3qjyiKdV6mvV29zapkMeD390UVEf2lkUg==}
    dev: true

  /dedent@1.7.0:
    resolution: {integrity: sha512-HGFtf8yhuhGhqO07SV79tRp+br4MnbdjeVxotpn1QBl30pcLLCQjX5b2295ll0fv8RKDKsmWYrl05usHM9CewQ==}
    peerDependencies:
      babel-plugin-macros: ^3.1.0
    peerDependenciesMeta:
      babel-plugin-macros:
        optional: true
    dev: true

  /deep-is@0.1.4:
    resolution: {integrity: sha512-oIPzksmTg4/MriiaYGO+okXDT7ztn/w3Eptv/+gSIdMdKsJo0u4CfYNFJPy+4SKMuCqGw2wxnA+URMg3t8a/bQ==}
    dev: true

  /deepmerge@4.3.1:
    resolution: {integrity: sha512-3sUqbMEc77XqpdNO7FRyRog+eW3ph+GYCbj+rK+uYyRMuwsVy0rMiVtPn+QJlKFvWP/1PYpapqYn0Me2knFn+A==}
    engines: {node: '>=0.10.0'}
    dev: true

  /define-data-property@1.1.4:
    resolution: {integrity: sha512-rBMvIzlpA8v6E+SJZoo++HAYqsLrkg7MSfIinMPFhmkorw7X+dOXVJQs+QT69zGkzMyfDnIMN2Wid1+NbL3T+A==}
    engines: {node: '>= 0.4'}
    dependencies:
      es-define-property: 1.0.1
      es-errors: 1.3.0
      gopd: 1.2.0
    dev: true

  /define-properties@1.2.1:
    resolution: {integrity: sha512-8QmQKqEASLd5nx0U1B1okLElbUuuttJ/AnYmRXbbbGDWh6uS208EjD4Xqq/I9wK7u0v6O08XhTWnt5XtEbR6Dg==}
    engines: {node: '>= 0.4'}
    dependencies:
      define-data-property: 1.1.4
      has-property-descriptors: 1.0.2
      object-keys: 1.1.1
    dev: true

  /dequal@2.0.3:
    resolution: {integrity: sha512-0je+qPKHEMohvfRTCEo3CrPG6cAzAYgmzKyxRiYSSDkS6eGJdyVJm7WaYA5ECaAD9wLB2T4EEeymA5aFVcYXCA==}
    engines: {node: '>=6'}
    dev: true

  /detect-newline@3.1.0:
    resolution: {integrity: sha512-TLz+x/vEXm/Y7P7wn1EJFNLxYpUD4TgMosxY6fAVJUnJMbupHBOncxyWUG9OpTaH9EBD7uFI5LfEgmMOc54DsA==}
    engines: {node: '>=8'}
    dev: true

  /dir-glob@3.0.1:
    resolution: {integrity: sha512-WkrWp9GR4KXfKGYzOLmTuGVi1UWFfws377n9cc55/tb6DuqyF6pcQ5AbiHEshaDpY9v6oaSr2XCDidGmMwdzIA==}
    engines: {node: '>=8'}
    dependencies:
      path-type: 4.0.0
    dev: true

  /doctrine@2.1.0:
    resolution: {integrity: sha512-35mSku4ZXK0vfCuHEDAwt55dg2jNajHZ1odvF+8SSr82EsZY4QmXfuWso8oEd8zRhVObSN18aM0CjSdoBX7zIw==}
    engines: {node: '>=0.10.0'}
    dependencies:
      esutils: 2.0.3
    dev: true

  /doctrine@3.0.0:
    resolution: {integrity: sha512-yS+Q5i3hBf7GBkd4KG8a7eBNNWNGLTaEwwYWUijIYM7zrlYDM0BFXHjjPWlWZ1Rg7UaddZeIDmi9jF3HmqiQ2w==}
    engines: {node: '>=6.0.0'}
    dependencies:
      esutils: 2.0.3
    dev: true

  /dom-accessibility-api@0.5.16:
    resolution: {integrity: sha512-X7BJ2yElsnOJ30pZF4uIIDfBEVgF4XEBxL9Bxhy6dnrm5hkzqmsWHGTiHqRiITNhMyFLyAiWndIJP7Z1NTteDg==}
    dev: true

  /dom-accessibility-api@0.6.3:
    resolution: {integrity: sha512-7ZgogeTnjuHbo+ct10G9Ffp0mif17idi0IyWNVA/wcwcm7NPOD/WEHVP3n7n3MhXqxoIYm8d6MuZohYWIZ4T3w==}
    dev: true

  /dunder-proto@1.0.1:
    resolution: {integrity: sha512-KIN/nDJBQRcXw0MLVhZE9iQHmG68qAVIBg9CqmUYjmQIhgij9U5MFvrqkUL5FbtyyzZuOeOt0zdeRe4UY7ct+A==}
    engines: {node: '>= 0.4'}
    dependencies:
      call-bind-apply-helpers: 1.0.2
      es-errors: 1.3.0
      gopd: 1.2.0
    dev: true

  /eastasianwidth@0.2.0:
    resolution: {integrity: sha512-I88TYZWc9XiYHRQ4/3c5rjjfgkjhLyW2luGIheGERbNQ6OY7yTybanSpDXZa8y7VUP9YmDcYa+eyq4ca7iLqWA==}
    dev: true

  /electron-to-chromium@1.5.234:
    resolution: {integrity: sha512-RXfEp2x+VRYn8jbKfQlRImzoJU01kyDvVPBmG39eU2iuRVhuS6vQNocB8J0/8GrIMLnPzgz4eW6WiRnJkTuNWg==}
    dev: true

  /embla-carousel-autoplay@8.6.0(embla-carousel@8.6.0):
    resolution: {integrity: sha512-OBu5G3nwaSXkZCo1A6LTaFMZ8EpkYbwIaH+bPqdBnDGQ2fh4+NbzjXjs2SktoPNKCtflfVMc75njaDHOYXcrsA==}
    peerDependencies:
      embla-carousel: 8.6.0
    dependencies:
      embla-carousel: 8.6.0
    dev: true

  /embla-carousel-fade@8.6.0(embla-carousel@8.6.0):
    resolution: {integrity: sha512-qaYsx5mwCz72ZrjlsXgs1nKejSrW+UhkbOMwLgfRT7w2LtdEB03nPRI06GHuHv5ac2USvbEiX2/nAHctcDwvpg==}
    peerDependencies:
      embla-carousel: 8.6.0
    dependencies:
      embla-carousel: 8.6.0
    dev: true

  /embla-carousel@8.6.0:
    resolution: {integrity: sha512-SjWyZBHJPbqxHOzckOfo8lHisEaJWmwd23XppYFYVh10bU66/Pn5tkVkbkCMZVdbUE5eTCI2nD8OyIP4Z+uwkA==}
    dev: true

  /emittery@0.13.1:
    resolution: {integrity: sha512-DeWwawk6r5yR9jFgnDKYt4sLS0LmHJJi3ZOnb5/JdbYwj3nW+FxQnHIjhBKz8YLC7oRNPVM9NQ47I3CVx34eqQ==}
    engines: {node: '>=12'}
    dev: true

  /emoji-regex@8.0.0:
    resolution: {integrity: sha512-MSjYzcWNOA0ewAHpz0MxpYFvwg6yjy1NG3xteoqz644VCo/RPgnr1/GGt+ic3iJTzQ8Eu3TdM14SawnVUmGE6A==}
    dev: true

  /emoji-regex@9.2.2:
    resolution: {integrity: sha512-L18DaJsXSUk2+42pv8mLs5jJT2hqFkFE4j21wOmgbUqsZ2hL72NsUU785g9RXgo3s0ZNgVl42TiHp3ZtOv/Vyg==}
    dev: true

  /enhanced-resolve@5.18.3:
    resolution: {integrity: sha512-d4lC8xfavMeBjzGr2vECC3fsGXziXZQyJxD868h2M/mBI3PwAuODxAkLkq5HYuvrPYcUtiLzsTo8U3PgX3Ocww==}
    engines: {node: '>=10.13.0'}
    dependencies:
      graceful-fs: 4.2.11
      tapable: 2.3.0
    dev: true

  /entities@6.0.1:
    resolution: {integrity: sha512-aN97NXWF6AWBTahfVOIrB/NShkzi5H7F9r1s9mD3cDj4Ko5f2qhhVoYMibXF7GlLveb/D2ioWay8lxI97Ven3g==}
    engines: {node: '>=0.12'}
    dev: true

  /error-ex@1.3.4:
    resolution: {integrity: sha512-sqQamAnR14VgCr1A618A3sGrygcpK+HEbenA/HiEAkkUwcZIIB/tgWqHFxWgOyDh4nB4JCRimh79dR5Ywc9MDQ==}
    dependencies:
      is-arrayish: 0.2.1
    dev: true

  /es-abstract@1.24.0:
    resolution: {integrity: sha512-WSzPgsdLtTcQwm4CROfS5ju2Wa1QQcVeT37jFjYzdFz1r9ahadC8B8/a4qxJxM+09F18iumCdRmlr96ZYkQvEg==}
    engines: {node: '>= 0.4'}
    dependencies:
      array-buffer-byte-length: 1.0.2
      arraybuffer.prototype.slice: 1.0.4
      available-typed-arrays: 1.0.7
      call-bind: 1.0.8
      call-bound: 1.0.4
      data-view-buffer: 1.0.2
      data-view-byte-length: 1.0.2
      data-view-byte-offset: 1.0.1
      es-define-property: 1.0.1
      es-errors: 1.3.0
      es-object-atoms: 1.1.1
      es-set-tostringtag: 2.1.0
      es-to-primitive: 1.3.0
      function.prototype.name: 1.1.8
      get-intrinsic: 1.3.0
      get-proto: 1.0.1
      get-symbol-description: 1.1.0
      globalthis: 1.0.4
      gopd: 1.2.0
      has-property-descriptors: 1.0.2
      has-proto: 1.2.0
      has-symbols: 1.1.0
      hasown: 2.0.2
      internal-slot: 1.1.0
      is-array-buffer: 3.0.5
      is-callable: 1.2.7
      is-data-view: 1.0.2
      is-negative-zero: 2.0.3
      is-regex: 1.2.1
      is-set: 2.0.3
      is-shared-array-buffer: 1.0.4
      is-string: 1.1.1
      is-typed-array: 1.1.15
      is-weakref: 1.1.1
      math-intrinsics: 1.1.0
      object-inspect: 1.13.4
      object-keys: 1.1.1
      object.assign: 4.1.7
      own-keys: 1.0.1
      regexp.prototype.flags: 1.5.4
      safe-array-concat: 1.1.3
      safe-push-apply: 1.0.0
      safe-regex-test: 1.1.0
      set-proto: 1.0.0
      stop-iteration-iterator: 1.1.0
      string.prototype.trim: 1.2.10
      string.prototype.trimend: 1.0.9
      string.prototype.trimstart: 1.0.8
      typed-array-buffer: 1.0.3
      typed-array-byte-length: 1.0.3
      typed-array-byte-offset: 1.0.4
      typed-array-length: 1.0.7
      unbox-primitive: 1.1.0
      which-typed-array: 1.1.19
    dev: true

  /es-define-property@1.0.1:
    resolution: {integrity: sha512-e3nRfgfUZ4rNGL232gUgX06QNyyez04KdjFrF+LTRoOXmrOgFKDg4BCdsjW8EnT69eqdYGmRpJwiPVYNrCaW3g==}
    engines: {node: '>= 0.4'}
    dev: true

  /es-errors@1.3.0:
    resolution: {integrity: sha512-Zf5H2Kxt2xjTvbJvP2ZWLEICxA6j+hAmMzIlypy4xcBg1vKVnx89Wy0GbS+kf5cwCVFFzdCFh2XSCFNULS6csw==}
    engines: {node: '>= 0.4'}
    dev: true

  /es-iterator-helpers@1.2.1:
    resolution: {integrity: sha512-uDn+FE1yrDzyC0pCo961B2IHbdM8y/ACZsKD4dG6WqrjV53BADjwa7D+1aom2rsNVfLyDgU/eigvlJGJ08OQ4w==}
    engines: {node: '>= 0.4'}
    dependencies:
      call-bind: 1.0.8
      call-bound: 1.0.4
      define-properties: 1.2.1
      es-abstract: 1.24.0
      es-errors: 1.3.0
      es-set-tostringtag: 2.1.0
      function-bind: 1.1.2
      get-intrinsic: 1.3.0
      globalthis: 1.0.4
      gopd: 1.2.0
      has-property-descriptors: 1.0.2
      has-proto: 1.2.0
      has-symbols: 1.1.0
      internal-slot: 1.1.0
      iterator.prototype: 1.1.5
      safe-array-concat: 1.1.3
    dev: true

  /es-module-lexer@1.7.0:
    resolution: {integrity: sha512-jEQoCwk8hyb2AZziIOLhDqpm5+2ww5uIE6lkO/6jcOCusfk6LhMHpXXfBLXTZ7Ydyt0j4VoUQv6uGNYbdW+kBA==}
    dev: true

  /es-object-atoms@1.1.1:
    resolution: {integrity: sha512-FGgH2h8zKNim9ljj7dankFPcICIK9Cp5bm+c2gQSYePhpaG5+esrLODihIorn+Pe6FGJzWhXQotPv73jTaldXA==}
    engines: {node: '>= 0.4'}
    dependencies:
      es-errors: 1.3.0
    dev: true

  /es-set-tostringtag@2.1.0:
    resolution: {integrity: sha512-j6vWzfrGVfyXxge+O0x5sh6cvxAog0a/4Rdd2K36zCMV5eJ+/+tOAngRO8cODMNWbVRdVlmGZQL2YS3yR8bIUA==}
    engines: {node: '>= 0.4'}
    dependencies:
      es-errors: 1.3.0
      get-intrinsic: 1.3.0
      has-tostringtag: 1.0.2
      hasown: 2.0.2
    dev: true

  /es-shim-unscopables@1.1.0:
    resolution: {integrity: sha512-d9T8ucsEhh8Bi1woXCf+TIKDIROLG5WCkxg8geBCbvk22kzwC5G2OnXVMO6FUsvQlgUUXQ2itephWDLqDzbeCw==}
    engines: {node: '>= 0.4'}
    dependencies:
      hasown: 2.0.2
    dev: true

  /es-to-primitive@1.3.0:
    resolution: {integrity: sha512-w+5mJ3GuFL+NjVtJlvydShqE1eN3h3PbI7/5LAsYJP/2qtuMXjfL2LpHSRqo4b4eSF5K/DH1JXKUAHSB2UW50g==}
    engines: {node: '>= 0.4'}
    dependencies:
      is-callable: 1.2.7
      is-date-object: 1.1.0
      is-symbol: 1.1.1
    dev: true

  /escalade@3.2.0:
    resolution: {integrity: sha512-WUj2qlxaQtO4g6Pq5c29GTcWGDyd8itL8zTlipgECz3JesAiiOKotd8JU6otB3PACgG6xkJUyVhboMS+bje/jA==}
    engines: {node: '>=6'}
    dev: true

  /escape-string-regexp@2.0.0:
    resolution: {integrity: sha512-UpzcLCXolUWcNu5HtVMHYdXJjArjsF9C0aNnquZYY4uW/Vu0miy5YoWvbV345HauVvcAUnpRuhMMcqTcGOY2+w==}
    engines: {node: '>=8'}
    dev: true

  /escape-string-regexp@4.0.0:
    resolution: {integrity: sha512-TtpcNJ3XAzx3Gq8sWRzJaVajRs0uVxA2YAkdb1jm2YkPz4G6egUFAyA3n5vtEIZefPk5Wa4UXbKuS5fKkJWdgA==}
    engines: {node: '>=10'}
    dev: true

  /eslint-plugin-react-hooks@7.0.0(eslint@9.37.0):
    resolution: {integrity: sha512-fNXaOwvKwq2+pXiRpXc825Vd63+KM4DLL40Rtlycb8m7fYpp6efrTp1sa6ZbP/Ap58K2bEKFXRmhURE+CJAQWw==}
    engines: {node: '>=18'}
    peerDependencies:
      eslint: ^3.0.0 || ^4.0.0 || ^5.0.0 || ^6.0.0 || ^7.0.0 || ^8.0.0-0 || ^9.0.0
    dependencies:
      '@babel/core': 7.28.4
      '@babel/parser': 7.28.4
      eslint: 9.37.0
      hermes-parser: 0.25.1
      zod: 4.1.12
      zod-validation-error: 4.0.2(zod@4.1.12)
    transitivePeerDependencies:
      - supports-color
    dev: true

  /eslint-plugin-react@7.37.5(eslint@9.37.0):
    resolution: {integrity: sha512-Qteup0SqU15kdocexFNAJMvCJEfa2xUKNV4CC1xsVMrIIqEy3SQ/rqyxCWNzfrd3/ldy6HMlD2e0JDVpDg2qIA==}
    engines: {node: '>=4'}
    peerDependencies:
      eslint: ^3 || ^4 || ^5 || ^6 || ^7 || ^8 || ^9.7
    dependencies:
      array-includes: 3.1.9
      array.prototype.findlast: 1.2.5
      array.prototype.flatmap: 1.3.3
      array.prototype.tosorted: 1.1.4
      doctrine: 2.1.0
      es-iterator-helpers: 1.2.1
      eslint: 9.37.0
      estraverse: 5.3.0
      hasown: 2.0.2
      jsx-ast-utils: 3.3.5
      minimatch: 3.1.2
      object.entries: 1.1.9
      object.fromentries: 2.0.8
      object.values: 1.2.1
      prop-types: 15.8.1
      resolve: 2.0.0-next.5
      semver: 6.3.1
      string.prototype.matchall: 4.0.12
      string.prototype.repeat: 1.0.0
    dev: true

  /eslint-scope@5.1.1:
    resolution: {integrity: sha512-2NxwbF/hZ0KpepYN0cNbo+FN6XoK7GaHlQhgx/hIZl6Va0bF45RQOOwhLIy8lQDbuCiadSLCBnH2CFYquit5bw==}
    engines: {node: '>=8.0.0'}
    dependencies:
      esrecurse: 4.3.0
      estraverse: 4.3.0
    dev: true

  /eslint-scope@7.2.2:
    resolution: {integrity: sha512-dOt21O7lTMhDM+X9mB4GX+DZrZtCUJPL/wlcTqxyrx5IvO0IYtILdtrQGQp+8n5S0gwSVmOf9NQrjMOgfQZlIg==}
    engines: {node: ^12.22.0 || ^14.17.0 || >=16.0.0}
    dependencies:
      esrecurse: 4.3.0
      estraverse: 5.3.0
    dev: true

  /eslint-scope@8.4.0:
    resolution: {integrity: sha512-sNXOfKCn74rt8RICKMvJS7XKV/Xk9kA7DyJr8mJik3S7Cwgy3qlkkmyS2uQB3jiJg6VNdZd/pDBJu0nvG2NlTg==}
    engines: {node: ^18.18.0 || ^20.9.0 || >=21.1.0}
    dependencies:
      esrecurse: 4.3.0
      estraverse: 5.3.0
    dev: true

  /eslint-visitor-keys@3.4.3:
    resolution: {integrity: sha512-wpc+LXeiyiisxPlEkUzU6svyS1frIO3Mgxj1fdy7Pm8Ygzguax2N3Fa/D/ag1WqbOprdI+uY6wMUl8/a2G+iag==}
    engines: {node: ^12.22.0 || ^14.17.0 || >=16.0.0}
    dev: true

  /eslint-visitor-keys@4.2.1:
    resolution: {integrity: sha512-Uhdk5sfqcee/9H/rCOJikYz67o0a2Tw2hGRPOG2Y1R2dg7brRe1uG0yaNQDHu+TO/uQPF/5eCapvYSmHUjt7JQ==}
    engines: {node: ^18.18.0 || ^20.9.0 || >=21.1.0}
    dev: true

  /eslint@8.57.1:
    resolution: {integrity: sha512-ypowyDxpVSYpkXr9WPv2PAZCtNip1Mv5KTW0SCurXv/9iOpcrH9PaqUElksqEB6pChqHGDRCFTyrZlGhnLNGiA==}
    engines: {node: ^12.22.0 || ^14.17.0 || >=16.0.0}
    deprecated: This version is no longer supported. Please see https://eslint.org/version-support for other options.
    hasBin: true
    dependencies:
      '@eslint-community/eslint-utils': 4.9.0(eslint@8.57.1)
      '@eslint-community/regexpp': 4.12.1
      '@eslint/eslintrc': 2.1.4
      '@eslint/js': 8.57.1
      '@humanwhocodes/config-array': 0.13.0
      '@humanwhocodes/module-importer': 1.0.1
      '@nodelib/fs.walk': 1.2.8
      '@ungap/structured-clone': 1.3.0
      ajv: 6.12.6
      chalk: 4.1.2
      cross-spawn: 7.0.6
      debug: 4.4.3
      doctrine: 3.0.0
      escape-string-regexp: 4.0.0
      eslint-scope: 7.2.2
      eslint-visitor-keys: 3.4.3
      espree: 9.6.1
      esquery: 1.6.0
      esutils: 2.0.3
      fast-deep-equal: 3.1.3
      file-entry-cache: 6.0.1
      find-up: 5.0.0
      glob-parent: 6.0.2
      globals: 13.24.0
      graphemer: 1.4.0
      ignore: 5.3.2
      imurmurhash: 0.1.4
      is-glob: 4.0.3
      is-path-inside: 3.0.3
      js-yaml: 4.1.0
      json-stable-stringify-without-jsonify: 1.0.1
      levn: 0.4.1
      lodash.merge: 4.6.2
      minimatch: 3.1.2
      natural-compare: 1.4.0
      optionator: 0.9.4
      strip-ansi: 6.0.1
      text-table: 0.2.0
    transitivePeerDependencies:
      - supports-color
    dev: true

  /eslint@9.37.0:
    resolution: {integrity: sha512-XyLmROnACWqSxiGYArdef1fItQd47weqB7iwtfr9JHwRrqIXZdcFMvvEcL9xHCmL0SNsOvF0c42lWyM1U5dgig==}
    engines: {node: ^18.18.0 || ^20.9.0 || >=21.1.0}
    hasBin: true
    peerDependencies:
      jiti: '*'
    peerDependenciesMeta:
      jiti:
        optional: true
    dependencies:
      '@eslint-community/eslint-utils': 4.9.0(eslint@9.37.0)
      '@eslint-community/regexpp': 4.12.1
      '@eslint/config-array': 0.21.0
      '@eslint/config-helpers': 0.4.0
      '@eslint/core': 0.16.0
      '@eslint/eslintrc': 3.3.1
      '@eslint/js': 9.37.0
      '@eslint/plugin-kit': 0.4.0
      '@humanfs/node': 0.16.7
      '@humanwhocodes/module-importer': 1.0.1
      '@humanwhocodes/retry': 0.4.3
      '@types/estree': 1.0.8
      '@types/json-schema': 7.0.15
      ajv: 6.12.6
      chalk: 4.1.2
      cross-spawn: 7.0.6
      debug: 4.4.3
      escape-string-regexp: 4.0.0
      eslint-scope: 8.4.0
      eslint-visitor-keys: 4.2.1
      espree: 10.4.0
      esquery: 1.6.0
      esutils: 2.0.3
      fast-deep-equal: 3.1.3
      file-entry-cache: 8.0.0
      find-up: 5.0.0
      glob-parent: 6.0.2
      ignore: 5.3.2
      imurmurhash: 0.1.4
      is-glob: 4.0.3
      json-stable-stringify-without-jsonify: 1.0.1
      lodash.merge: 4.6.2
      minimatch: 3.1.2
      natural-compare: 1.4.0
      optionator: 0.9.4
    transitivePeerDependencies:
      - supports-color
    dev: true

  /espree@10.4.0:
    resolution: {integrity: sha512-j6PAQ2uUr79PZhBjP5C5fhl8e39FmRnOjsD5lGnWrFU8i2G776tBK7+nP8KuQUTTyAZUwfQqXAgrVH5MbH9CYQ==}
    engines: {node: ^18.18.0 || ^20.9.0 || >=21.1.0}
    dependencies:
      acorn: 8.15.0
      acorn-jsx: 5.3.2(acorn@8.15.0)
      eslint-visitor-keys: 4.2.1
    dev: true

  /espree@9.6.1:
    resolution: {integrity: sha512-oruZaFkjorTpF32kDSI5/75ViwGeZginGGy2NoOSg3Q9bnwlnmDm4HLnkl0RE3n+njDXR037aY1+x58Z/zFdwQ==}
    engines: {node: ^12.22.0 || ^14.17.0 || >=16.0.0}
    dependencies:
      acorn: 8.15.0
      acorn-jsx: 5.3.2(acorn@8.15.0)
      eslint-visitor-keys: 3.4.3
    dev: true

  /esprima@4.0.1:
    resolution: {integrity: sha512-eGuFFw7Upda+g4p+QHvnW0RyTX/SVeJBDM/gCtMARO0cLuT2HcEKnTPvhjV6aGeqrCB/sbNop0Kszm0jsaWU4A==}
    engines: {node: '>=4'}
    hasBin: true
    dev: true

  /esquery@1.6.0:
    resolution: {integrity: sha512-ca9pw9fomFcKPvFLXhBKUK90ZvGibiGOvRJNbjljY7s7uq/5YO4BOzcYtJqExdx99rF6aAcnRxHmcUHcz6sQsg==}
    engines: {node: '>=0.10'}
    dependencies:
      estraverse: 5.3.0
    dev: true

  /esrecurse@4.3.0:
    resolution: {integrity: sha512-KmfKL3b6G+RXvP8N1vr3Tq1kL/oCFgn2NYXEtqP8/L3pKapUA4G8cFVaoF3SU323CD4XypR/ffioHmkti6/Tag==}
    engines: {node: '>=4.0'}
    dependencies:
      estraverse: 5.3.0
    dev: true

  /estraverse@4.3.0:
    resolution: {integrity: sha512-39nnKffWz8xN1BU/2c79n9nB9HDzo0niYUqx6xyqUnyoAnQyyWpOTdZEeiCch8BBu515t4wp9ZmgVfVhn9EBpw==}
    engines: {node: '>=4.0'}
    dev: true

  /estraverse@5.3.0:
    resolution: {integrity: sha512-MMdARuVEQziNTeJD8DgMqmhwR11BRQ/cBP+pLtYdSTnf3MIO8fFeiINEbX36ZdNlfU/7A9f3gUw49B3oQsvwBA==}
    engines: {node: '>=4.0'}
    dev: true

  /esutils@2.0.3:
    resolution: {integrity: sha512-kVscqXk4OCp68SZ0dkgEKVi6/8ij300KBWTJq32P/dYeWTSwK41WyTxalN1eRmA5Z9UU/LX9D7FWSmV9SAYx6g==}
    engines: {node: '>=0.10.0'}
    dev: true

  /events@3.3.0:
    resolution: {integrity: sha512-mQw+2fkQbALzQ7V0MY0IqdnXNOeTtP4r0lN9z7AAawCXgqea7bDii20AYrIBrFd/Hx0M2Ocz6S111CaFkUcb0Q==}
    engines: {node: '>=0.8.x'}
    dev: true

  /execa@5.1.1:
    resolution: {integrity: sha512-8uSpZZocAZRBAPIEINJj3Lo9HyGitllczc27Eh5YYojjMFMn8yHMDMaUHE2Jqfq05D/wucwI4JGURyXt1vchyg==}
    engines: {node: '>=10'}
    dependencies:
      cross-spawn: 7.0.6
      get-stream: 6.0.1
      human-signals: 2.1.0
      is-stream: 2.0.1
      merge-stream: 2.0.0
      npm-run-path: 4.0.1
      onetime: 5.1.2
      signal-exit: 3.0.7
      strip-final-newline: 2.0.0
    dev: true

  /exit-x@0.2.2:
    resolution: {integrity: sha512-+I6B/IkJc1o/2tiURyz/ivu/O0nKNEArIUB5O7zBrlDVJr22SCLH3xTeEry428LvFhRzIA1g8izguxJ/gbNcVQ==}
    engines: {node: '>= 0.8.0'}
    dev: true

  /expect@30.2.0:
    resolution: {integrity: sha512-u/feCi0GPsI+988gU2FLcsHyAHTU0MX1Wg68NhAnN7z/+C5wqG+CY8J53N9ioe8RXgaoz0nBR/TYMf3AycUuPw==}
    engines: {node: ^18.14.0 || ^20.0.0 || ^22.0.0 || >=24.0.0}
    dependencies:
      '@jest/expect-utils': 30.2.0
      '@jest/get-type': 30.1.0
      jest-matcher-utils: 30.2.0
      jest-message-util: 30.2.0
      jest-mock: 30.2.0
      jest-util: 30.2.0
    dev: true

  /fast-deep-equal@3.1.3:
    resolution: {integrity: sha512-f3qQ9oQy9j2AhBe/H9VC91wLmKBCCU/gDOnKNAYG5hswO7BLKj09Hc5HYNz9cGI++xlpDCIgDaitVs03ATR84Q==}
    dev: true

  /fast-glob@3.3.3:
    resolution: {integrity: sha512-7MptL8U0cqcFdzIzwOTHoilX9x5BrNqye7Z/LuC7kCMRio1EMSyqRK3BEAUD7sXRq4iT4AzTVuZdhgQ2TCvYLg==}
    engines: {node: '>=8.6.0'}
    dependencies:
      '@nodelib/fs.stat': 2.0.5
      '@nodelib/fs.walk': 1.2.8
      glob-parent: 5.1.2
      merge2: 1.4.1
      micromatch: 4.0.8
    dev: true

  /fast-json-stable-stringify@2.1.0:
    resolution: {integrity: sha512-lhd/wF+Lk98HZoTCtlVraHtfh5XYijIjalXck7saUtuanSDyLMxnHhSXEDJqHxD7msR8D0uCmqlkwjCV8xvwHw==}
    dev: true

  /fast-levenshtein@2.0.6:
    resolution: {integrity: sha512-DCXu6Ifhqcks7TZKY3Hxp3y6qphY5SJZmrWMDrKcERSOXWQdMhU9Ig/PYrzyw/ul9jOIyh0N4M0tbC5hodg8dw==}
    dev: true

  /fast-uri@3.1.0:
    resolution: {integrity: sha512-iPeeDKJSWf4IEOasVVrknXpaBV0IApz/gp7S2bb7Z4Lljbl2MGJRqInZiUrQwV16cpzw/D3S5j5Julj/gT52AA==}
    dev: true

  /fastq@1.19.1:
    resolution: {integrity: sha512-GwLTyxkCXjXbxqIhTsMI2Nui8huMPtnxg7krajPJAjnEG/iiOS7i+zCtWGZR9G0NBKbXKh6X9m9UIsYX/N6vvQ==}
    dependencies:
      reusify: 1.1.0
    dev: true

  /fb-watchman@2.0.2:
    resolution: {integrity: sha512-p5161BqbuCaSnB8jIbzQHOlpgsPmK5rJVDfDKO91Axs5NC1uu3HRQm6wt9cd9/+GtQQIO53JdGXXoyDpTAsgYA==}
    dependencies:
      bser: 2.1.1
    dev: true

  /file-entry-cache@6.0.1:
    resolution: {integrity: sha512-7Gps/XWymbLk2QLYK4NzpMOrYjMhdIxXuIvy2QBsLE6ljuodKvdkWs/cpyJJ3CVIVpH0Oi1Hvg1ovbMzLdFBBg==}
    engines: {node: ^10.12.0 || >=12.0.0}
    dependencies:
      flat-cache: 3.2.0
    dev: true

  /file-entry-cache@8.0.0:
    resolution: {integrity: sha512-XXTUwCvisa5oacNGRP9SfNtYBNAMi+RPwBFmblZEF7N7swHYQS6/Zfk7SRwx4D5j3CH211YNRco1DEMNVfZCnQ==}
    engines: {node: '>=16.0.0'}
    dependencies:
      flat-cache: 4.0.1
    dev: true

  /fill-range@7.1.1:
    resolution: {integrity: sha512-YsGpe3WHLK8ZYi4tWDg2Jy3ebRz2rXowDxnld4bkQB00cc/1Zw9AWnC0i9ztDJitivtQvaI9KaLyKrc+hBW0yg==}
    engines: {node: '>=8'}
    dependencies:
      to-regex-range: 5.0.1
    dev: true

  /find-up@4.1.0:
    resolution: {integrity: sha512-PpOwAdQ/YlXQ2vj8a3h8IipDuYRi3wceVQQGYWxNINccq40Anw7BlsEXCMbt1Zt+OLA6Fq9suIpIWD0OsnISlw==}
    engines: {node: '>=8'}
    dependencies:
      locate-path: 5.0.0
      path-exists: 4.0.0
    dev: true

  /find-up@5.0.0:
    resolution: {integrity: sha512-78/PXT1wlLLDgTzDs7sjq9hzz0vXD+zn+7wypEe4fXQxCmdmqfGsEPQxmiCSQI3ajFV91bVSsvNtrJRiW6nGng==}
    engines: {node: '>=10'}
    dependencies:
      locate-path: 6.0.0
      path-exists: 4.0.0
    dev: true

  /flat-cache@3.2.0:
    resolution: {integrity: sha512-CYcENa+FtcUKLmhhqyctpclsq7QF38pKjZHsGNiSQF5r4FtoKDWabFDl3hzaEQMvT1LHEysw5twgLvpYYb4vbw==}
    engines: {node: ^10.12.0 || >=12.0.0}
    dependencies:
      flatted: 3.3.3
      keyv: 4.5.4
      rimraf: 3.0.2
    dev: true

  /flat-cache@4.0.1:
    resolution: {integrity: sha512-f7ccFPK3SXFHpx15UIGyRJ/FJQctuKZ0zVuN3frBo4HnK3cay9VEW0R6yPYFHC0AgqhukPzKjq22t5DmAyqGyw==}
    engines: {node: '>=16'}
    dependencies:
      flatted: 3.3.3
      keyv: 4.5.4
    dev: true

  /flatted@3.3.3:
    resolution: {integrity: sha512-GX+ysw4PBCz0PzosHDepZGANEuFCMLrnRTiEy9McGjmkCQYwRq4A/X786G/fjM/+OjsWSU1ZrY5qyARZmO/uwg==}
    dev: true

  /for-each@0.3.5:
    resolution: {integrity: sha512-dKx12eRCVIzqCxFGplyFKJMPvLEWgmNtUrpTiJIR5u97zEhRG8ySrtboPHZXx7daLxQVrl643cTzbab2tkQjxg==}
    engines: {node: '>= 0.4'}
    dependencies:
      is-callable: 1.2.7
    dev: true

  /foreground-child@3.3.1:
    resolution: {integrity: sha512-gIXjKqtFuWEgzFRJA9WCQeSJLZDjgJUOMCMzxtvFq/37KojM1BFGufqsCy0r4qSQmYLsZYMeyRqzIWOMup03sw==}
    engines: {node: '>=14'}
    dependencies:
      cross-spawn: 7.0.6
      signal-exit: 4.1.0
    dev: true

  /fs-extra@11.3.2:
    resolution: {integrity: sha512-Xr9F6z6up6Ws+NjzMCZc6WXg2YFRlrLP9NQDO3VQrWrfiojdhS56TzueT88ze0uBdCTwEIhQ3ptnmKeWGFAe0A==}
    engines: {node: '>=14.14'}
    dependencies:
      graceful-fs: 4.2.11
      jsonfile: 6.2.0
      universalify: 2.0.1
    dev: true

  /fs.realpath@1.0.0:
    resolution: {integrity: sha512-OO0pH2lK6a0hZnAdau5ItzHPI6pUlvI7jMVnxUQRtw4owF2wk8lOSabtGDCTP4Ggrg2MbGnWO9X8K1t4+fGMDw==}
    dev: true

  /fsevents@2.3.3:
    resolution: {integrity: sha512-5xoDfX+fL7faATnagmWPpbFtwh/R77WmMMqqHGS65C3vvB0YHrgF+B1YmZ3441tMj5n63k0212XNoJwzlhffQw==}
    engines: {node: ^8.16.0 || ^10.6.0 || >=11.0.0}
    os: [darwin]
    requiresBuild: true
    dev: true
    optional: true

  /function-bind@1.1.2:
    resolution: {integrity: sha512-7XHNxH7qX9xG5mIwxkhumTox/MIRNcOgDrxWsMt2pAr23WHp6MrRlN7FBSFpCpr+oVO0F744iUgR82nJMfG2SA==}
    dev: true

  /function.prototype.name@1.1.8:
    resolution: {integrity: sha512-e5iwyodOHhbMr/yNrc7fDYG4qlbIvI5gajyzPnb5TCwyhjApznQh1BMFou9b30SevY43gCJKXycoCBjMbsuW0Q==}
    engines: {node: '>= 0.4'}
    dependencies:
      call-bind: 1.0.8
      call-bound: 1.0.4
      define-properties: 1.2.1
      functions-have-names: 1.2.3
      hasown: 2.0.2
      is-callable: 1.2.7
    dev: true

  /functions-have-names@1.2.3:
    resolution: {integrity: sha512-xckBUXyTIqT97tq2x2AMb+g163b5JFysYk0x4qxNFwbfQkmNZoiRHb6sPzI9/QV33WeuvVYBUIiD4NzNIyqaRQ==}
    dev: true

  /generator-function@2.0.1:
    resolution: {integrity: sha512-SFdFmIJi+ybC0vjlHN0ZGVGHc3lgE0DxPAT0djjVg+kjOnSqclqmj0KQ7ykTOLP6YxoqOvuAODGdcHJn+43q3g==}
    engines: {node: '>= 0.4'}
    dev: true

  /gensync@1.0.0-beta.2:
    resolution: {integrity: sha512-3hN7NaskYvMDLQY55gnW3NQ+mesEAepTqlg+VEbj7zzqEMBVNhzcGYYeqFo/TlYz6eQiFcp1HcsCZO+nGgS8zg==}
    engines: {node: '>=6.9.0'}
    dev: true

  /get-caller-file@2.0.5:
    resolution: {integrity: sha512-DyFP3BM/3YHTQOCUL/w0OZHR0lpKeGrxotcHWcqNEdnltqFwXVfhEBQ94eIo34AfQpo0rGki4cyIiftY06h2Fg==}
    engines: {node: 6.* || 8.* || >= 10.*}
    dev: true

  /get-intrinsic@1.3.0:
    resolution: {integrity: sha512-9fSjSaos/fRIVIp+xSJlE6lfwhES7LNtKaCBIamHsjr2na1BiABJPo0mOjjz8GJDURarmCPGqaiVg5mfjb98CQ==}
    engines: {node: '>= 0.4'}
    dependencies:
      call-bind-apply-helpers: 1.0.2
      es-define-property: 1.0.1
      es-errors: 1.3.0
      es-object-atoms: 1.1.1
      function-bind: 1.1.2
      get-proto: 1.0.1
      gopd: 1.2.0
      has-symbols: 1.1.0
      hasown: 2.0.2
      math-intrinsics: 1.1.0
    dev: true

  /get-package-type@0.1.0:
    resolution: {integrity: sha512-pjzuKtY64GYfWizNAJ0fr9VqttZkNiK2iS430LtIHzjBEr6bX8Am2zm4sW4Ro5wjWW5cAlRL1qAMTcXbjNAO2Q==}
    engines: {node: '>=8.0.0'}
    dev: true

  /get-proto@1.0.1:
    resolution: {integrity: sha512-sTSfBjoXBp89JvIKIefqw7U2CCebsc74kiY6awiGogKtoSGbgjYE/G/+l9sF3MWFPNc9IcoOC4ODfKHfxFmp0g==}
    engines: {node: '>= 0.4'}
    dependencies:
      dunder-proto: 1.0.1
      es-object-atoms: 1.1.1
    dev: true

  /get-stream@6.0.1:
    resolution: {integrity: sha512-ts6Wi+2j3jQjqi70w5AlN8DFnkSwC+MqmxEzdEALB2qXZYV3X/b1CTfgPLGJNMeAWxdPfU8FO1ms3NUfaHCPYg==}
    engines: {node: '>=10'}
    dev: true

  /get-symbol-description@1.1.0:
    resolution: {integrity: sha512-w9UMqWwJxHNOvoNzSJ2oPF5wvYcvP7jUvYzhp67yEhTi17ZDBBC1z9pTdGuzjD+EFIqLSYRweZjqfiPzQ06Ebg==}
    engines: {node: '>= 0.4'}
    dependencies:
      call-bound: 1.0.4
      es-errors: 1.3.0
      get-intrinsic: 1.3.0
    dev: true

  /git-repo-info@2.1.1:
    resolution: {integrity: sha512-8aCohiDo4jwjOwma4FmYFd3i97urZulL8XL24nIPxuE+GZnfsAyy/g2Shqx6OjUiFKUXZM+Yy+KHnOmmA3FVcg==}
    engines: {node: '>= 4.0'}
    dev: true

  /glob-parent@5.1.2:
    resolution: {integrity: sha512-AOIgSQCepiJYwP3ARnGx+5VnTu2HBYdzbGP45eLw1vr3zB3vZLeyed1sC9hnbcOc9/SrMyM5RPQrkGz4aS9Zow==}
    engines: {node: '>= 6'}
    dependencies:
      is-glob: 4.0.3
    dev: true

  /glob-parent@6.0.2:
    resolution: {integrity: sha512-XxwI8EOhVQgWp6iDL+3b0r86f4d6AX6zSU55HfB4ydCEuXLXc5FcYeOu+nnGftS4TEju/11rt4KJPTMgbfmv4A==}
    engines: {node: '>=10.13.0'}
    dependencies:
      is-glob: 4.0.3
    dev: true

  /glob-to-regexp@0.4.1:
    resolution: {integrity: sha512-lkX1HJXwyMcprw/5YUZc2s7DrpAiHB21/V+E1rHUrVNokkvB6bqMzT0VfV6/86ZNabt1k14YOIaT7nDvOX3Iiw==}
    dev: true

  /glob@10.4.5:
    resolution: {integrity: sha512-7Bv8RF0k6xjo7d4A/PxYLbUCfb6c+Vpd2/mB2yRDlew7Jb5hEXiCD9ibfO7wpk8i4sevK6DFny9h7EYbM3/sHg==}
    hasBin: true
    dependencies:
      foreground-child: 3.3.1
      jackspeak: 3.4.3
      minimatch: 9.0.5
      minipass: 7.1.2
      package-json-from-dist: 1.0.1
      path-scurry: 1.11.1
    dev: true

  /glob@7.2.3:
    resolution: {integrity: sha512-nFR0zLpU2YCaRxwoCJvL6UvCH2JFyFVIvwTLsIf21AuHlMskA1hhTdk+LlYJtOlYt9v6dvszD2BGRqBL+iQK9Q==}
    deprecated: Glob versions prior to v9 are no longer supported
    dependencies:
      fs.realpath: 1.0.0
      inflight: 1.0.6
      inherits: 2.0.4
      minimatch: 3.1.2
      once: 1.4.0
      path-is-absolute: 1.0.1
    dev: true

  /globals@13.24.0:
    resolution: {integrity: sha512-AhO5QUcj8llrbG09iWhPU2B204J1xnPeL8kQmVorSsy+Sjj1sk8gIyh6cUocGmH4L0UuhAJy+hJMRA4mgA4mFQ==}
    engines: {node: '>=8'}
    dependencies:
      type-fest: 0.20.2
    dev: true

  /globals@14.0.0:
    resolution: {integrity: sha512-oahGvuMGQlPw/ivIYBjVSrWAfWLBeku5tpPE2fOPLi+WHffIWbuh2tCjhyQhTBPMf5E9jDEH4FOmTYgYwbKwtQ==}
    engines: {node: '>=18'}
    dev: true

  /globalthis@1.0.4:
    resolution: {integrity: sha512-DpLKbNU4WylpxJykQujfCcwYWiV/Jhm50Goo0wrVILAv5jOr9d+H+UR3PhSCD2rCCEIg0uc+G+muBTwD54JhDQ==}
    engines: {node: '>= 0.4'}
    dependencies:
      define-properties: 1.2.1
      gopd: 1.2.0
    dev: true

  /globby@11.1.0:
    resolution: {integrity: sha512-jhIXaOzy1sb8IyocaruWSn1TjmnBVs8Ayhcy83rmxNJ8q2uWKCAj3CnJY+KpGSXCueAPc0i05kVvVKtP1t9S3g==}
    engines: {node: '>=10'}
    dependencies:
      array-union: 2.1.0
      dir-glob: 3.0.1
      fast-glob: 3.3.3
      ignore: 5.3.2
      merge2: 1.4.1
      slash: 3.0.0
    dev: true

  /gopd@1.2.0:
    resolution: {integrity: sha512-ZUKRh6/kUFoAiTAtTYPZJ3hw9wNxx+BIBOijnlG9PnrJsCcSjs1wyyD6vJpaYtgnzDrKYRSqf3OO6Rfa93xsRg==}
    engines: {node: '>= 0.4'}
    dev: true

  /graceful-fs@4.2.11:
    resolution: {integrity: sha512-RbJ5/jmFcNNCcDV5o9eTnBLJ/HszWV0P73bc+Ff4nS/rJj+YaS6IGyiOL0VoBYX+l1Wrl3k63h/KrH+nhJ0XvQ==}
    dev: true

  /graphemer@1.4.0:
    resolution: {integrity: sha512-EtKwoO6kxCL9WO5xipiHTZlSzBm7WLT627TqC/uVRd0HKmq8NXyebnNYxDoBi7wt8eTWrUrKXCOVaFq9x1kgag==}
    dev: true

  /handlebars@4.7.8:
    resolution: {integrity: sha512-vafaFqs8MZkRrSX7sFVUdo3ap/eNiLnb4IakshzvP56X5Nr1iGKAIqdX6tMlm6HcNRIkr6AxO5jFEoJzzpT8aQ==}
    engines: {node: '>=0.4.7'}
    hasBin: true
    dependencies:
      minimist: 1.2.8
      neo-async: 2.6.2
      source-map: 0.6.1
      wordwrap: 1.0.0
    optionalDependencies:
      uglify-js: 3.19.3
    dev: true

  /has-bigints@1.1.0:
    resolution: {integrity: sha512-R3pbpkcIqv2Pm3dUwgjclDRVmWpTJW2DcMzcIhEXEx1oh/CEMObMm3KLmRJOdvhM7o4uQBnwr8pzRK2sJWIqfg==}
    engines: {node: '>= 0.4'}
    dev: true

  /has-flag@4.0.0:
    resolution: {integrity: sha512-EykJT/Q1KjTWctppgIAgfSO0tKVuZUjhgMr17kqTumMl6Afv3EISleU7qZUzoXDFTAHTDC4NOoG/ZxU3EvlMPQ==}
    engines: {node: '>=8'}
    dev: true

  /has-property-descriptors@1.0.2:
    resolution: {integrity: sha512-55JNKuIW+vq4Ke1BjOTjM2YctQIvCT7GFzHwmfZPGo5wnrgkid0YQtnAleFSqumZm4az3n2BS+erby5ipJdgrg==}
    dependencies:
      es-define-property: 1.0.1
    dev: true

  /has-proto@1.2.0:
    resolution: {integrity: sha512-KIL7eQPfHQRC8+XluaIw7BHUwwqL19bQn4hzNgdr+1wXoU0KKj6rufu47lhY7KbJR2C6T6+PfyN0Ea7wkSS+qQ==}
    engines: {node: '>= 0.4'}
    dependencies:
      dunder-proto: 1.0.1
    dev: true

  /has-symbols@1.1.0:
    resolution: {integrity: sha512-1cDNdwJ2Jaohmb3sg4OmKaMBwuC48sYni5HUw2DvsC8LjGTLK9h+eb1X6RyuOHe4hT0ULCW68iomhjUoKUqlPQ==}
    engines: {node: '>= 0.4'}
    dev: true

  /has-tostringtag@1.0.2:
    resolution: {integrity: sha512-NqADB8VjPFLM2V0VvHUewwwsw0ZWBaIdgo+ieHtK3hasLz4qeCRjYcqfB6AQrBggRKppKF8L52/VqdVsO47Dlw==}
    engines: {node: '>= 0.4'}
    dependencies:
      has-symbols: 1.1.0
    dev: true

  /hasown@2.0.2:
    resolution: {integrity: sha512-0hJU9SCPvmMzIBdZFqNPXWa6dqh7WdH0cII9y+CyS8rG3nL48Bclra9HmKhVVUHyPWNH5Y7xDwAB7bfgSjkUMQ==}
    engines: {node: '>= 0.4'}
    dependencies:
      function-bind: 1.1.2
    dev: true

  /hermes-estree@0.25.1:
    resolution: {integrity: sha512-0wUoCcLp+5Ev5pDW2OriHC2MJCbwLwuRx+gAqMTOkGKJJiBCLjtrvy4PWUGn6MIVefecRpzoOZ/UV6iGdOr+Cw==}
    dev: true

  /hermes-parser@0.25.1:
    resolution: {integrity: sha512-6pEjquH3rqaI6cYAXYPcz9MS4rY6R4ngRgrgfDshRptUZIc3lw0MCIJIGDj9++mfySOuPTHB4nrSW99BCvOPIA==}
    dependencies:
      hermes-estree: 0.25.1
    dev: true

  /html-encoding-sniffer@4.0.0:
    resolution: {integrity: sha512-Y22oTqIU4uuPgEemfz7NDJz6OeKf12Lsu+QC+s3BVpda64lTiMYCyGwg5ki4vFxkMwQdeZDl2adZoqUgdFuTgQ==}
    engines: {node: '>=18'}
    dependencies:
      whatwg-encoding: 3.1.1
    dev: true

  /html-escaper@2.0.2:
    resolution: {integrity: sha512-H2iMtd0I4Mt5eYiapRdIDjp+XzelXQ0tFE4JS7YFwFevXXMmOp9myNrUvCg0D6ws8iqkRPBfKHgbwig1SmlLfg==}
    dev: true

  /http-proxy-agent@7.0.2:
    resolution: {integrity: sha512-T1gkAiYYDWYx3V5Bmyu7HcfcvL7mUrTWiM6yOfa3PIphViJ/gFPbvidQ+veqSOHci/PxBcDabeUNCzpOODJZig==}
    engines: {node: '>= 14'}
    dependencies:
      agent-base: 7.1.4
      debug: 4.4.3
    transitivePeerDependencies:
      - supports-color
    dev: true

  /https-proxy-agent@7.0.6:
    resolution: {integrity: sha512-vK9P5/iUfdl95AI+JVyUuIcVtd4ofvtrOr3HNtM2yxC9bnMbEdp3x01OhQNnjb8IJYi38VlTE3mBXwcfvywuSw==}
    engines: {node: '>= 14'}
    dependencies:
      agent-base: 7.1.4
      debug: 4.4.3
    transitivePeerDependencies:
      - supports-color
    dev: true

  /human-signals@2.1.0:
    resolution: {integrity: sha512-B4FFZ6q/T2jhhksgkbEW3HBvWIfDW85snkQgawt07S7J5QXTk6BkNV+0yAeZrM5QpMAdYlocGoljn0sJ/WQkFw==}
    engines: {node: '>=10.17.0'}
    dev: true

  /iconv-lite@0.6.3:
    resolution: {integrity: sha512-4fCk79wshMdzMp2rH06qWrJE4iolqLhCUH+OiuIgU++RB0+94NlDL81atO7GX55uUKueo0txHNtvEyI6D7WdMw==}
    engines: {node: '>=0.10.0'}
    dependencies:
      safer-buffer: 2.1.2
    dev: true

  /ignore@5.1.9:
    resolution: {integrity: sha512-2zeMQpbKz5dhZ9IwL0gbxSW5w0NK/MSAMtNuhgIHEPmaU3vPdKPL0UdvUCXs5SS4JAwsBxysK5sFMW8ocFiVjQ==}
    engines: {node: '>= 4'}
    dev: true

  /ignore@5.3.2:
    resolution: {integrity: sha512-hsBTNUqQTDwkWtcdYI2i06Y/nUBEsNEDJKjWdigLvegy8kDuJAS8uRlpkkcQpyEXL0Z/pjDy5HBmMjRCJ2gq+g==}
    engines: {node: '>= 4'}
    dev: true

  /ignore@7.0.5:
    resolution: {integrity: sha512-Hs59xBNfUIunMFgWAbGX5cq6893IbWg4KnrjbYwX3tx0ztorVgTDA6B2sxf8ejHJ4wz8BqGUMYlnzNBer5NvGg==}
    engines: {node: '>= 4'}
    dev: true

  /import-fresh@3.3.1:
    resolution: {integrity: sha512-TR3KfrTZTYLPB6jUjfx6MF9WcWrHL9su5TObK4ZkYgBdWKPOFoSoQIdEuTuR82pmtxH2spWG9h6etwfr1pLBqQ==}
    engines: {node: '>=6'}
    dependencies:
      parent-module: 1.0.1
      resolve-from: 4.0.0
    dev: true

  /import-lazy@4.0.0:
    resolution: {integrity: sha512-rKtvo6a868b5Hu3heneU+L4yEQ4jYKLtjpnPeUdK7h0yzXGmyBTypknlkCvHFBqfX9YlorEiMM6Dnq/5atfHkw==}
    engines: {node: '>=8'}
    dev: true

  /import-local@3.2.0:
    resolution: {integrity: sha512-2SPlun1JUPWoM6t3F0dw0FkCF/jWY8kttcY4f599GLTSjh2OCuuhdTkJQsEcZzBqbXZGKMK2OqW1oZsjtf/gQA==}
    engines: {node: '>=8'}
    hasBin: true
    dependencies:
      pkg-dir: 4.2.0
      resolve-cwd: 3.0.0
    dev: true

  /imurmurhash@0.1.4:
    resolution: {integrity: sha512-JmXMZ6wuvDmLiHEml9ykzqO6lwFbof0GG4IkcGaENdCRDDmMVnny7s5HsIgHCbaq0w2MyPhDqkhTUgS2LU2PHA==}
    engines: {node: '>=0.8.19'}
    dev: true

  /indent-string@4.0.0:
    resolution: {integrity: sha512-EdDDZu4A2OyIK7Lr/2zG+w5jmbuk1DVBnEwREQvBzspBJkCEbRa8GxU1lghYcaGJCnRWibjDXlq779X1/y5xwg==}
    engines: {node: '>=8'}
    dev: true

  /inflight@1.0.6:
    resolution: {integrity: sha512-k92I/b08q4wvFscXCLvqfsHCrjrF7yiXsQuIVvVE7N82W3+aqpzuUdBbfhWcy/FZR3/4IgflMgKLOsvPDrGCJA==}
    deprecated: This module is not supported, and leaks memory. Do not use it. Check out lru-cache if you want a good and tested way to coalesce async requests by a key value, which is much more comprehensive and powerful.
    dependencies:
      once: 1.4.0
      wrappy: 1.0.2
    dev: true

  /inherits@2.0.4:
    resolution: {integrity: sha512-k/vGaX4/Yla3WzyMCvTQOXYeIHvqOKtnqBduzTHpzpQZzAskKMhZ2K+EnBiSM9zGSoIFeMpXKxa4dYeZIQqewQ==}
    dev: true

  /internal-slot@1.1.0:
    resolution: {integrity: sha512-4gd7VpWNQNB4UKKCFFVcp1AVv+FMOgs9NKzjHKusc8jTMhd5eL1NqQqOpE0KzMds804/yHlglp3uxgluOqAPLw==}
    engines: {node: '>= 0.4'}
    dependencies:
      es-errors: 1.3.0
      hasown: 2.0.2
      side-channel: 1.1.0
    dev: true

  /is-array-buffer@3.0.5:
    resolution: {integrity: sha512-DDfANUiiG2wC1qawP66qlTugJeL5HyzMpfr8lLK+jMQirGzNod0B12cFB/9q838Ru27sBwfw78/rdoU7RERz6A==}
    engines: {node: '>= 0.4'}
    dependencies:
      call-bind: 1.0.8
      call-bound: 1.0.4
      get-intrinsic: 1.3.0
    dev: true

  /is-arrayish@0.2.1:
    resolution: {integrity: sha512-zz06S8t0ozoDXMG+ube26zeCTNXcKIPJZJi8hBrF4idCLms4CG9QtK7qBl1boi5ODzFpjswb5JPmHCbMpjaYzg==}
    dev: true

  /is-async-function@2.1.1:
    resolution: {integrity: sha512-9dgM/cZBnNvjzaMYHVoxxfPj2QXt22Ev7SuuPrs+xav0ukGB0S6d4ydZdEiM48kLx5kDV+QBPrpVnFyefL8kkQ==}
    engines: {node: '>= 0.4'}
    dependencies:
      async-function: 1.0.0
      call-bound: 1.0.4
      get-proto: 1.0.1
      has-tostringtag: 1.0.2
      safe-regex-test: 1.1.0
    dev: true

  /is-bigint@1.1.0:
    resolution: {integrity: sha512-n4ZT37wG78iz03xPRKJrHTdZbe3IicyucEtdRsV5yglwc3GyUfbAfpSeD0FJ41NbUNSt5wbhqfp1fS+BgnvDFQ==}
    engines: {node: '>= 0.4'}
    dependencies:
      has-bigints: 1.1.0
    dev: true

  /is-boolean-object@1.2.2:
    resolution: {integrity: sha512-wa56o2/ElJMYqjCjGkXri7it5FbebW5usLw/nPmCMs5DeZ7eziSYZhSmPRn0txqeW4LnAmQQU7FgqLpsEFKM4A==}
    engines: {node: '>= 0.4'}
    dependencies:
      call-bound: 1.0.4
      has-tostringtag: 1.0.2
    dev: true

  /is-callable@1.2.7:
    resolution: {integrity: sha512-1BC0BVFhS/p0qtw6enp8e+8OD0UrK0oFLztSjNzhcKA3WDuJxxAPXzPuPtKkjEY9UUoEWlX/8fgKeu2S8i9JTA==}
    engines: {node: '>= 0.4'}
    dev: true

  /is-core-module@2.16.1:
    resolution: {integrity: sha512-UfoeMA6fIJ8wTYFEUjelnaGI67v6+N7qXJEvQuIGa99l4xsCruSYOVSQ0uPANn4dAzm8lkYPaKLrrijLq7x23w==}
    engines: {node: '>= 0.4'}
    dependencies:
      hasown: 2.0.2
    dev: true

  /is-data-view@1.0.2:
    resolution: {integrity: sha512-RKtWF8pGmS87i2D6gqQu/l7EYRlVdfzemCJN/P3UOs//x1QE7mfhvzHIApBTRf7axvT6DMGwSwBXYCT0nfB9xw==}
    engines: {node: '>= 0.4'}
    dependencies:
      call-bound: 1.0.4
      get-intrinsic: 1.3.0
      is-typed-array: 1.1.15
    dev: true

  /is-date-object@1.1.0:
    resolution: {integrity: sha512-PwwhEakHVKTdRNVOw+/Gyh0+MzlCl4R6qKvkhuvLtPMggI1WAHt9sOwZxQLSGpUaDnrdyDsomoRgNnCfKNSXXg==}
    engines: {node: '>= 0.4'}
    dependencies:
      call-bound: 1.0.4
      has-tostringtag: 1.0.2
    dev: true

  /is-extglob@2.1.1:
    resolution: {integrity: sha512-SbKbANkN603Vi4jEZv49LeVJMn4yGwsbzZworEoyEiutsN3nJYdbO36zfhGJ6QEDpOZIFkDtnq5JRxmvl3jsoQ==}
    engines: {node: '>=0.10.0'}
    dev: true

  /is-finalizationregistry@1.1.1:
    resolution: {integrity: sha512-1pC6N8qWJbWoPtEjgcL2xyhQOP491EQjeUo3qTKcmV8YSDDJrOepfG8pcC7h/QgnQHYSv0mJ3Z/ZWxmatVrysg==}
    engines: {node: '>= 0.4'}
    dependencies:
      call-bound: 1.0.4
    dev: true

  /is-fullwidth-code-point@3.0.0:
    resolution: {integrity: sha512-zymm5+u+sCsSWyD9qNaejV3DFvhCKclKdizYaJUuHA83RLjb7nSuGnddCHGv0hk+KY7BMAlsWeK4Ueg6EV6XQg==}
    engines: {node: '>=8'}
    dev: true

  /is-generator-fn@2.1.0:
    resolution: {integrity: sha512-cTIB4yPYL/Grw0EaSzASzg6bBy9gqCofvWN8okThAYIxKJZC+udlRAmGbM0XLeniEJSs8uEgHPGuHSe1XsOLSQ==}
    engines: {node: '>=6'}
    dev: true

  /is-generator-function@1.1.2:
    resolution: {integrity: sha512-upqt1SkGkODW9tsGNG5mtXTXtECizwtS2kA161M+gJPc1xdb/Ax629af6YrTwcOeQHbewrPNlE5Dx7kzvXTizA==}
    engines: {node: '>= 0.4'}
    dependencies:
      call-bound: 1.0.4
      generator-function: 2.0.1
      get-proto: 1.0.1
      has-tostringtag: 1.0.2
      safe-regex-test: 1.1.0
    dev: true

  /is-glob@4.0.3:
    resolution: {integrity: sha512-xelSayHH36ZgE7ZWhli7pW34hNbNl8Ojv5KVmkJD4hBdD3th8Tfk9vYasLM+mXWOZhFkgZfxhLSnrwRr4elSSg==}
    engines: {node: '>=0.10.0'}
    dependencies:
      is-extglob: 2.1.1
    dev: true

  /is-map@2.0.3:
    resolution: {integrity: sha512-1Qed0/Hr2m+YqxnM09CjA2d/i6YZNfF6R2oRAOj36eUdS6qIV/huPJNSEpKbupewFs+ZsJlxsjjPbc0/afW6Lw==}
    engines: {node: '>= 0.4'}
    dev: true

  /is-negative-zero@2.0.3:
    resolution: {integrity: sha512-5KoIu2Ngpyek75jXodFvnafB6DJgr3u8uuK0LEZJjrU19DrMD3EVERaR8sjz8CCGgpZvxPl9SuE1GMVPFHx1mw==}
    engines: {node: '>= 0.4'}
    dev: true

  /is-number-object@1.1.1:
    resolution: {integrity: sha512-lZhclumE1G6VYD8VHe35wFaIif+CTy5SJIi5+3y4psDgWu4wPDoBhF8NxUOinEc7pHgiTsT6MaBb92rKhhD+Xw==}
    engines: {node: '>= 0.4'}
    dependencies:
      call-bound: 1.0.4
      has-tostringtag: 1.0.2
    dev: true

  /is-number@7.0.0:
    resolution: {integrity: sha512-41Cifkg6e8TylSpdtTpeLVMqvSBEVzTttHvERD741+pnZ8ANv0004MRL43QKPDlK9cGvNp6NZWZUBlbGXYxxng==}
    engines: {node: '>=0.12.0'}
    dev: true

  /is-path-inside@3.0.3:
    resolution: {integrity: sha512-Fd4gABb+ycGAmKou8eMftCupSir5lRxqf4aD/vd0cD2qc4HL07OjCeuHMr8Ro4CoMaeCKDB0/ECBOVWjTwUvPQ==}
    engines: {node: '>=8'}
    dev: true

  /is-potential-custom-element-name@1.0.1:
    resolution: {integrity: sha512-bCYeRA2rVibKZd+s2625gGnGF/t7DSqDs4dP7CrLA1m7jKWz6pps0LpYLJN8Q64HtmPKJ1hrN3nzPNKFEKOUiQ==}
    dev: true

  /is-regex@1.2.1:
    resolution: {integrity: sha512-MjYsKHO5O7mCsmRGxWcLWheFqN9DJ/2TmngvjKXihe6efViPqc274+Fx/4fYj/r03+ESvBdTXK0V6tA3rgez1g==}
    engines: {node: '>= 0.4'}
    dependencies:
      call-bound: 1.0.4
      gopd: 1.2.0
      has-tostringtag: 1.0.2
      hasown: 2.0.2
    dev: true

  /is-set@2.0.3:
    resolution: {integrity: sha512-iPAjerrse27/ygGLxw+EBR9agv9Y6uLeYVJMu+QNCoouJ1/1ri0mGrcWpfCqFZuzzx3WjtwxG098X+n4OuRkPg==}
    engines: {node: '>= 0.4'}
    dev: true

  /is-shared-array-buffer@1.0.4:
    resolution: {integrity: sha512-ISWac8drv4ZGfwKl5slpHG9OwPNty4jOWPRIhBpxOoD+hqITiwuipOQ2bNthAzwA3B4fIjO4Nln74N0S9byq8A==}
    engines: {node: '>= 0.4'}
    dependencies:
      call-bound: 1.0.4
    dev: true

  /is-stream@2.0.1:
    resolution: {integrity: sha512-hFoiJiTl63nn+kstHGBtewWSKnQLpyb155KHheA1l39uvtO9nWIop1p3udqPcUd/xbF1VLMO4n7OI6p7RbngDg==}
    engines: {node: '>=8'}
    dev: true

  /is-string@1.1.1:
    resolution: {integrity: sha512-BtEeSsoaQjlSPBemMQIrY1MY0uM6vnS1g5fmufYOtnxLGUZM2178PKbhsk7Ffv58IX+ZtcvoGwccYsh0PglkAA==}
    engines: {node: '>= 0.4'}
    dependencies:
      call-bound: 1.0.4
      has-tostringtag: 1.0.2
    dev: true

  /is-symbol@1.1.1:
    resolution: {integrity: sha512-9gGx6GTtCQM73BgmHQXfDmLtfjjTUDSyoxTCbp5WtoixAhfgsDirWIcVQ/IHpvI5Vgd5i/J5F7B9cN/WlVbC/w==}
    engines: {node: '>= 0.4'}
    dependencies:
      call-bound: 1.0.4
      has-symbols: 1.1.0
      safe-regex-test: 1.1.0
    dev: true

  /is-typed-array@1.1.15:
    resolution: {integrity: sha512-p3EcsicXjit7SaskXHs1hA91QxgTw46Fv6EFKKGS5DRFLD8yKnohjF3hxoju94b/OcMZoQukzpPpBE9uLVKzgQ==}
    engines: {node: '>= 0.4'}
    dependencies:
      which-typed-array: 1.1.19
    dev: true

  /is-weakmap@2.0.2:
    resolution: {integrity: sha512-K5pXYOm9wqY1RgjpL3YTkF39tni1XajUIkawTLUo9EZEVUFga5gSQJF8nNS7ZwJQ02y+1YCNYcMh+HIf1ZqE+w==}
    engines: {node: '>= 0.4'}
    dev: true

  /is-weakref@1.1.1:
    resolution: {integrity: sha512-6i9mGWSlqzNMEqpCp93KwRS1uUOodk2OJ6b+sq7ZPDSy2WuI5NFIxp/254TytR8ftefexkWn5xNiHUNpPOfSew==}
    engines: {node: '>= 0.4'}
    dependencies:
      call-bound: 1.0.4
    dev: true

  /is-weakset@2.0.4:
    resolution: {integrity: sha512-mfcwb6IzQyOKTs84CQMrOwW4gQcaTOAWJ0zzJCl2WSPDrWk/OzDaImWFH3djXhb24g4eudZfLRozAvPGw4d9hQ==}
    engines: {node: '>= 0.4'}
    dependencies:
      call-bound: 1.0.4
      get-intrinsic: 1.3.0
    dev: true

  /isarray@2.0.5:
    resolution: {integrity: sha512-xHjhDr3cNBK0BzdUJSPXZntQUx/mwMS5Rw4A7lPJ90XGAO6ISP/ePDNuo0vhqOZU+UD5JoodwCAAoZQd3FeAKw==}
    dev: true

  /isexe@2.0.0:
    resolution: {integrity: sha512-RHxMLp9lnKHGHRng9QFhRCMbYAcVpn69smSGcq3f36xjgVVWThj4qqLbTLlq7Ssj8B+fIQ1EuCEGI2lKsyQeIw==}
    dev: true

  /istanbul-lib-coverage@3.2.2:
    resolution: {integrity: sha512-O8dpsF+r0WV/8MNRKfnmrtCWhuKjxrq2w+jpzBL5UZKTi2LeVWnWOmWRxFlesJONmc+wLAGvKQZEOanko0LFTg==}
    engines: {node: '>=8'}
    dev: true

  /istanbul-lib-instrument@6.0.3:
    resolution: {integrity: sha512-Vtgk7L/R2JHyyGW07spoFlB8/lpjiOLTjMdms6AFMraYt3BaJauod/NGrfnVG/y4Ix1JEuMRPDPEj2ua+zz1/Q==}
    engines: {node: '>=10'}
    dependencies:
      '@babel/core': 7.28.4
      '@babel/parser': 7.28.4
      '@istanbuljs/schema': 0.1.3
      istanbul-lib-coverage: 3.2.2
      semver: 7.7.3
    transitivePeerDependencies:
      - supports-color
    dev: true

  /istanbul-lib-report@3.0.1:
    resolution: {integrity: sha512-GCfE1mtsHGOELCU8e/Z7YWzpmybrx/+dSTfLrvY8qRmaY6zXTKWn6WQIjaAFw069icm6GVMNkgu0NzI4iPZUNw==}
    engines: {node: '>=10'}
    dependencies:
      istanbul-lib-coverage: 3.2.2
      make-dir: 4.0.0
      supports-color: 7.2.0
    dev: true

  /istanbul-lib-source-maps@5.0.6:
    resolution: {integrity: sha512-yg2d+Em4KizZC5niWhQaIomgf5WlL4vOOjZ5xGCmF8SnPE/mDWWXgvRExdcpCgh9lLRRa1/fSYp2ymmbJ1pI+A==}
    engines: {node: '>=10'}
    dependencies:
      '@jridgewell/trace-mapping': 0.3.31
      debug: 4.4.3
      istanbul-lib-coverage: 3.2.2
    transitivePeerDependencies:
      - supports-color
    dev: true

  /istanbul-reports@3.2.0:
    resolution: {integrity: sha512-HGYWWS/ehqTV3xN10i23tkPkpH46MLCIMFNCaaKNavAXTF1RkqxawEPtnjnGZ6XKSInBKkiOA5BKS+aZiY3AvA==}
    engines: {node: '>=8'}
    dependencies:
      html-escaper: 2.0.2
      istanbul-lib-report: 3.0.1
    dev: true

  /iterator.prototype@1.1.5:
    resolution: {integrity: sha512-H0dkQoCa3b2VEeKQBOxFph+JAbcrQdE7KC0UkqwpLmv2EC4P41QXP+rqo9wYodACiG5/WM5s9oDApTU8utwj9g==}
    engines: {node: '>= 0.4'}
    dependencies:
      define-data-property: 1.1.4
      es-object-atoms: 1.1.1
      get-intrinsic: 1.3.0
      get-proto: 1.0.1
      has-symbols: 1.1.0
      set-function-name: 2.0.2
    dev: true

  /jackspeak@3.4.3:
    resolution: {integrity: sha512-OGlZQpz2yfahA/Rd1Y8Cd9SIEsqvXkLVoSw/cgwhnhFMDbsQFeZYoJJ7bIZBS9BcamUW96asq/npPWugM+RQBw==}
    dependencies:
      '@isaacs/cliui': 8.0.2
    optionalDependencies:
      '@pkgjs/parseargs': 0.11.0
    dev: true

  /jest-changed-files@30.2.0:
    resolution: {integrity: sha512-L8lR1ChrRnSdfeOvTrwZMlnWV8G/LLjQ0nG9MBclwWZidA2N5FviRki0Bvh20WRMOX31/JYvzdqTJrk5oBdydQ==}
    engines: {node: ^18.14.0 || ^20.0.0 || ^22.0.0 || >=24.0.0}
    dependencies:
      execa: 5.1.1
      jest-util: 30.2.0
      p-limit: 3.1.0
    dev: true

  /jest-circus@30.2.0:
    resolution: {integrity: sha512-Fh0096NC3ZkFx05EP2OXCxJAREVxj1BcW/i6EWqqymcgYKWjyyDpral3fMxVcHXg6oZM7iULer9wGRFvfpl+Tg==}
    engines: {node: ^18.14.0 || ^20.0.0 || ^22.0.0 || >=24.0.0}
    dependencies:
      '@jest/environment': 30.2.0
      '@jest/expect': 30.2.0
      '@jest/test-result': 30.2.0
      '@jest/types': 30.2.0
      '@types/node': 24.7.1
      chalk: 4.1.2
      co: 4.6.0
      dedent: 1.7.0
      is-generator-fn: 2.1.0
      jest-each: 30.2.0
      jest-matcher-utils: 30.2.0
      jest-message-util: 30.2.0
      jest-runtime: 30.2.0
      jest-snapshot: 30.2.0
      jest-util: 30.2.0
      p-limit: 3.1.0
      pretty-format: 30.2.0
      pure-rand: 7.0.1
      slash: 3.0.0
      stack-utils: 2.0.6
    transitivePeerDependencies:
      - babel-plugin-macros
      - supports-color
    dev: true

  /jest-cli@30.2.0(@types/node@24.7.1):
    resolution: {integrity: sha512-Os9ukIvADX/A9sLt6Zse3+nmHtHaE6hqOsjQtNiugFTbKRHYIYtZXNGNK9NChseXy7djFPjndX1tL0sCTlfpAA==}
    engines: {node: ^18.14.0 || ^20.0.0 || ^22.0.0 || >=24.0.0}
    hasBin: true
    peerDependencies:
      node-notifier: ^8.0.1 || ^9.0.0 || ^10.0.0
    peerDependenciesMeta:
      node-notifier:
        optional: true
    dependencies:
      '@jest/core': 30.2.0
      '@jest/test-result': 30.2.0
      '@jest/types': 30.2.0
      chalk: 4.1.2
      exit-x: 0.2.2
      import-local: 3.2.0
      jest-config: 30.2.0(@types/node@24.7.1)
      jest-util: 30.2.0
      jest-validate: 30.2.0
      yargs: 17.7.2
    transitivePeerDependencies:
      - '@types/node'
      - babel-plugin-macros
      - esbuild-register
      - supports-color
      - ts-node
    dev: true

  /jest-config@30.2.0(@types/node@24.7.1):
    resolution: {integrity: sha512-g4WkyzFQVWHtu6uqGmQR4CQxz/CH3yDSlhzXMWzNjDx843gYjReZnMRanjRCq5XZFuQrGDxgUaiYWE8BRfVckA==}
    engines: {node: ^18.14.0 || ^20.0.0 || ^22.0.0 || >=24.0.0}
    peerDependencies:
      '@types/node': '*'
      esbuild-register: '>=3.4.0'
      ts-node: '>=9.0.0'
    peerDependenciesMeta:
      '@types/node':
        optional: true
      esbuild-register:
        optional: true
      ts-node:
        optional: true
    dependencies:
      '@babel/core': 7.28.4
      '@jest/get-type': 30.1.0
      '@jest/pattern': 30.0.1
      '@jest/test-sequencer': 30.2.0
      '@jest/types': 30.2.0
      '@types/node': 24.7.1
      babel-jest: 30.2.0(@babel/core@7.28.4)
      chalk: 4.1.2
      ci-info: 4.3.1
      deepmerge: 4.3.1
      glob: 10.4.5
      graceful-fs: 4.2.11
      jest-circus: 30.2.0
      jest-docblock: 30.2.0
      jest-environment-node: 30.2.0
      jest-regex-util: 30.0.1
      jest-resolve: 30.2.0
      jest-runner: 30.2.0
      jest-util: 30.2.0
      jest-validate: 30.2.0
      micromatch: 4.0.8
      parse-json: 5.2.0
      pretty-format: 30.2.0
      slash: 3.0.0
      strip-json-comments: 3.1.1
    transitivePeerDependencies:
      - babel-plugin-macros
      - supports-color
    dev: true

  /jest-diff@30.2.0:
    resolution: {integrity: sha512-dQHFo3Pt4/NLlG5z4PxZ/3yZTZ1C7s9hveiOj+GCN+uT109NC2QgsoVZsVOAvbJ3RgKkvyLGXZV9+piDpWbm6A==}
    engines: {node: ^18.14.0 || ^20.0.0 || ^22.0.0 || >=24.0.0}
    dependencies:
      '@jest/diff-sequences': 30.0.1
      '@jest/get-type': 30.1.0
      chalk: 4.1.2
      pretty-format: 30.2.0
    dev: true

  /jest-docblock@30.2.0:
    resolution: {integrity: sha512-tR/FFgZKS1CXluOQzZvNH3+0z9jXr3ldGSD8bhyuxvlVUwbeLOGynkunvlTMxchC5urrKndYiwCFC0DLVjpOCA==}
    engines: {node: ^18.14.0 || ^20.0.0 || ^22.0.0 || >=24.0.0}
    dependencies:
      detect-newline: 3.1.0
    dev: true

  /jest-each@30.2.0:
    resolution: {integrity: sha512-lpWlJlM7bCUf1mfmuqTA8+j2lNURW9eNafOy99knBM01i5CQeY5UH1vZjgT9071nDJac1M4XsbyI44oNOdhlDQ==}
    engines: {node: ^18.14.0 || ^20.0.0 || ^22.0.0 || >=24.0.0}
    dependencies:
      '@jest/get-type': 30.1.0
      '@jest/types': 30.2.0
      chalk: 4.1.2
      jest-util: 30.2.0
      pretty-format: 30.2.0
    dev: true

  /jest-environment-jsdom@30.2.0:
    resolution: {integrity: sha512-zbBTiqr2Vl78pKp/laGBREYzbZx9ZtqPjOK4++lL4BNDhxRnahg51HtoDrk9/VjIy9IthNEWdKVd7H5bqBhiWQ==}
    engines: {node: ^18.14.0 || ^20.0.0 || ^22.0.0 || >=24.0.0}
    peerDependencies:
      canvas: ^3.0.0
    peerDependenciesMeta:
      canvas:
        optional: true
    dependencies:
      '@jest/environment': 30.2.0
      '@jest/environment-jsdom-abstract': 30.2.0(jsdom@26.1.0)
      '@types/jsdom': 21.1.7
      '@types/node': 24.7.1
      jsdom: 26.1.0
    transitivePeerDependencies:
      - bufferutil
      - supports-color
      - utf-8-validate
    dev: true

  /jest-environment-node@30.2.0:
    resolution: {integrity: sha512-ElU8v92QJ9UrYsKrxDIKCxu6PfNj4Hdcktcn0JX12zqNdqWHB0N+hwOnnBBXvjLd2vApZtuLUGs1QSY+MsXoNA==}
    engines: {node: ^18.14.0 || ^20.0.0 || ^22.0.0 || >=24.0.0}
    dependencies:
      '@jest/environment': 30.2.0
      '@jest/fake-timers': 30.2.0
      '@jest/types': 30.2.0
      '@types/node': 24.7.1
      jest-mock: 30.2.0
      jest-util: 30.2.0
      jest-validate: 30.2.0
    dev: true

  /jest-haste-map@30.2.0:
    resolution: {integrity: sha512-sQA/jCb9kNt+neM0anSj6eZhLZUIhQgwDt7cPGjumgLM4rXsfb9kpnlacmvZz3Q5tb80nS+oG/if+NBKrHC+Xw==}
    engines: {node: ^18.14.0 || ^20.0.0 || ^22.0.0 || >=24.0.0}
    dependencies:
      '@jest/types': 30.2.0
      '@types/node': 24.7.1
      anymatch: 3.1.3
      fb-watchman: 2.0.2
      graceful-fs: 4.2.11
      jest-regex-util: 30.0.1
      jest-util: 30.2.0
      jest-worker: 30.2.0
      micromatch: 4.0.8
      walker: 1.0.8
    optionalDependencies:
      fsevents: 2.3.3
    dev: true

  /jest-junit@16.0.0:
    resolution: {integrity: sha512-A94mmw6NfJab4Fg/BlvVOUXzXgF0XIH6EmTgJ5NDPp4xoKq0Kr7sErb+4Xs9nZvu58pJojz5RFGpqnZYJTrRfQ==}
    engines: {node: '>=10.12.0'}
    dependencies:
      mkdirp: 1.0.4
      strip-ansi: 6.0.1
      uuid: 8.3.2
      xml: 1.0.1
    dev: true

  /jest-leak-detector@30.2.0:
    resolution: {integrity: sha512-M6jKAjyzjHG0SrQgwhgZGy9hFazcudwCNovY/9HPIicmNSBuockPSedAP9vlPK6ONFJ1zfyH/M2/YYJxOz5cdQ==}
    engines: {node: ^18.14.0 || ^20.0.0 || ^22.0.0 || >=24.0.0}
    dependencies:
      '@jest/get-type': 30.1.0
      pretty-format: 30.2.0
    dev: true

  /jest-matcher-utils@30.2.0:
    resolution: {integrity: sha512-dQ94Nq4dbzmUWkQ0ANAWS9tBRfqCrn0bV9AMYdOi/MHW726xn7eQmMeRTpX2ViC00bpNaWXq+7o4lIQ3AX13Hg==}
    engines: {node: ^18.14.0 || ^20.0.0 || ^22.0.0 || >=24.0.0}
    dependencies:
      '@jest/get-type': 30.1.0
      chalk: 4.1.2
      jest-diff: 30.2.0
      pretty-format: 30.2.0
    dev: true

  /jest-message-util@30.2.0:
    resolution: {integrity: sha512-y4DKFLZ2y6DxTWD4cDe07RglV88ZiNEdlRfGtqahfbIjfsw1nMCPx49Uev4IA/hWn3sDKyAnSPwoYSsAEdcimw==}
    engines: {node: ^18.14.0 || ^20.0.0 || ^22.0.0 || >=24.0.0}
    dependencies:
      '@babel/code-frame': 7.27.1
      '@jest/types': 30.2.0
      '@types/stack-utils': 2.0.3
      chalk: 4.1.2
      graceful-fs: 4.2.11
      micromatch: 4.0.8
      pretty-format: 30.2.0
      slash: 3.0.0
      stack-utils: 2.0.6
    dev: true

  /jest-mock@30.2.0:
    resolution: {integrity: sha512-JNNNl2rj4b5ICpmAcq+WbLH83XswjPbjH4T7yvGzfAGCPh1rw+xVNbtk+FnRslvt9lkCcdn9i1oAoKUuFsOxRw==}
    engines: {node: ^18.14.0 || ^20.0.0 || ^22.0.0 || >=24.0.0}
    dependencies:
      '@jest/types': 30.2.0
      '@types/node': 24.7.1
      jest-util: 30.2.0
    dev: true

  /jest-pnp-resolver@1.2.3(jest-resolve@30.2.0):
    resolution: {integrity: sha512-+3NpwQEnRoIBtx4fyhblQDPgJI0H1IEIkX7ShLUjPGA7TtUTvI1oiKi3SR4oBR0hQhQR80l4WAe5RrXBwWMA8w==}
    engines: {node: '>=6'}
    peerDependencies:
      jest-resolve: '*'
    peerDependenciesMeta:
      jest-resolve:
        optional: true
    dependencies:
      jest-resolve: 30.2.0
    dev: true

  /jest-regex-util@30.0.1:
    resolution: {integrity: sha512-jHEQgBXAgc+Gh4g0p3bCevgRCVRkB4VB70zhoAE48gxeSr1hfUOsM/C2WoJgVL7Eyg//hudYENbm3Ne+/dRVVA==}
    engines: {node: ^18.14.0 || ^20.0.0 || ^22.0.0 || >=24.0.0}
    dev: true

  /jest-resolve-dependencies@30.2.0:
    resolution: {integrity: sha512-xTOIGug/0RmIe3mmCqCT95yO0vj6JURrn1TKWlNbhiAefJRWINNPgwVkrVgt/YaerPzY3iItufd80v3lOrFJ2w==}
    engines: {node: ^18.14.0 || ^20.0.0 || ^22.0.0 || >=24.0.0}
    dependencies:
      jest-regex-util: 30.0.1
      jest-snapshot: 30.2.0
    transitivePeerDependencies:
      - supports-color
    dev: true

  /jest-resolve@30.2.0:
    resolution: {integrity: sha512-TCrHSxPlx3tBY3hWNtRQKbtgLhsXa1WmbJEqBlTBrGafd5fiQFByy2GNCEoGR+Tns8d15GaL9cxEzKOO3GEb2A==}
    engines: {node: ^18.14.0 || ^20.0.0 || ^22.0.0 || >=24.0.0}
    dependencies:
      chalk: 4.1.2
      graceful-fs: 4.2.11
      jest-haste-map: 30.2.0
      jest-pnp-resolver: 1.2.3(jest-resolve@30.2.0)
      jest-util: 30.2.0
      jest-validate: 30.2.0
      slash: 3.0.0
      unrs-resolver: 1.11.1
    dev: true

  /jest-runner@30.2.0:
    resolution: {integrity: sha512-PqvZ2B2XEyPEbclp+gV6KO/F1FIFSbIwewRgmROCMBo/aZ6J1w8Qypoj2pEOcg3G2HzLlaP6VUtvwCI8dM3oqQ==}
    engines: {node: ^18.14.0 || ^20.0.0 || ^22.0.0 || >=24.0.0}
    dependencies:
      '@jest/console': 30.2.0
      '@jest/environment': 30.2.0
      '@jest/test-result': 30.2.0
      '@jest/transform': 30.2.0
      '@jest/types': 30.2.0
      '@types/node': 24.7.1
      chalk: 4.1.2
      emittery: 0.13.1
      exit-x: 0.2.2
      graceful-fs: 4.2.11
      jest-docblock: 30.2.0
      jest-environment-node: 30.2.0
      jest-haste-map: 30.2.0
      jest-leak-detector: 30.2.0
      jest-message-util: 30.2.0
      jest-resolve: 30.2.0
      jest-runtime: 30.2.0
      jest-util: 30.2.0
      jest-watcher: 30.2.0
      jest-worker: 30.2.0
      p-limit: 3.1.0
      source-map-support: 0.5.13
    transitivePeerDependencies:
      - supports-color
    dev: true

  /jest-runtime@30.2.0:
    resolution: {integrity: sha512-p1+GVX/PJqTucvsmERPMgCPvQJpFt4hFbM+VN3n8TMo47decMUcJbt+rgzwrEme0MQUA/R+1de2axftTHkKckg==}
    engines: {node: ^18.14.0 || ^20.0.0 || ^22.0.0 || >=24.0.0}
    dependencies:
      '@jest/environment': 30.2.0
      '@jest/fake-timers': 30.2.0
      '@jest/globals': 30.2.0
      '@jest/source-map': 30.0.1
      '@jest/test-result': 30.2.0
      '@jest/transform': 30.2.0
      '@jest/types': 30.2.0
      '@types/node': 24.7.1
      chalk: 4.1.2
      cjs-module-lexer: 2.1.0
      collect-v8-coverage: 1.0.2
      glob: 10.4.5
      graceful-fs: 4.2.11
      jest-haste-map: 30.2.0
      jest-message-util: 30.2.0
      jest-mock: 30.2.0
      jest-regex-util: 30.0.1
      jest-resolve: 30.2.0
      jest-snapshot: 30.2.0
      jest-util: 30.2.0
      slash: 3.0.0
      strip-bom: 4.0.0
    transitivePeerDependencies:
      - supports-color
    dev: true

  /jest-snapshot@30.2.0:
    resolution: {integrity: sha512-5WEtTy2jXPFypadKNpbNkZ72puZCa6UjSr/7djeecHWOu7iYhSXSnHScT8wBz3Rn8Ena5d5RYRcsyKIeqG1IyA==}
    engines: {node: ^18.14.0 || ^20.0.0 || ^22.0.0 || >=24.0.0}
    dependencies:
      '@babel/core': 7.28.4
      '@babel/generator': 7.28.3
      '@babel/plugin-syntax-jsx': 7.27.1(@babel/core@7.28.4)
      '@babel/plugin-syntax-typescript': 7.27.1(@babel/core@7.28.4)
      '@babel/types': 7.28.4
      '@jest/expect-utils': 30.2.0
      '@jest/get-type': 30.1.0
      '@jest/snapshot-utils': 30.2.0
      '@jest/transform': 30.2.0
      '@jest/types': 30.2.0
      babel-preset-current-node-syntax: 1.2.0(@babel/core@7.28.4)
      chalk: 4.1.2
      expect: 30.2.0
      graceful-fs: 4.2.11
      jest-diff: 30.2.0
      jest-matcher-utils: 30.2.0
      jest-message-util: 30.2.0
      jest-util: 30.2.0
      pretty-format: 30.2.0
      semver: 7.7.3
      synckit: 0.11.11
    transitivePeerDependencies:
      - supports-color
    dev: true

  /jest-util@30.2.0:
    resolution: {integrity: sha512-QKNsM0o3Xe6ISQU869e+DhG+4CK/48aHYdJZGlFQVTjnbvgpcKyxpzk29fGiO7i/J8VENZ+d2iGnSsvmuHywlA==}
    engines: {node: ^18.14.0 || ^20.0.0 || ^22.0.0 || >=24.0.0}
    dependencies:
      '@jest/types': 30.2.0
      '@types/node': 24.7.1
      chalk: 4.1.2
      ci-info: 4.3.1
      graceful-fs: 4.2.11
      picomatch: 4.0.3
    dev: true

  /jest-validate@30.2.0:
    resolution: {integrity: sha512-FBGWi7dP2hpdi8nBoWxSsLvBFewKAg0+uSQwBaof4Y4DPgBabXgpSYC5/lR7VmnIlSpASmCi/ntRWPbv7089Pw==}
    engines: {node: ^18.14.0 || ^20.0.0 || ^22.0.0 || >=24.0.0}
    dependencies:
      '@jest/get-type': 30.1.0
      '@jest/types': 30.2.0
      camelcase: 6.3.0
      chalk: 4.1.2
      leven: 3.1.0
      pretty-format: 30.2.0
    dev: true

  /jest-watcher@30.2.0:
    resolution: {integrity: sha512-PYxa28dxJ9g777pGm/7PrbnMeA0Jr7osHP9bS7eJy9DuAjMgdGtxgf0uKMyoIsTWAkIbUW5hSDdJ3urmgXBqxg==}
    engines: {node: ^18.14.0 || ^20.0.0 || ^22.0.0 || >=24.0.0}
    dependencies:
      '@jest/test-result': 30.2.0
      '@jest/types': 30.2.0
      '@types/node': 24.7.1
      ansi-escapes: 4.3.2
      chalk: 4.1.2
      emittery: 0.13.1
      jest-util: 30.2.0
      string-length: 4.0.2
    dev: true

  /jest-worker@27.5.1:
    resolution: {integrity: sha512-7vuh85V5cdDofPyxn58nrPjBktZo0u9x1g8WtjQol+jZDaE+fhN+cIvTj11GndBnMnyfrUOG1sZQxCdjKh+DKg==}
    engines: {node: '>= 10.13.0'}
    dependencies:
      '@types/node': 24.7.1
      merge-stream: 2.0.0
      supports-color: 8.1.1
    dev: true

  /jest-worker@30.2.0:
    resolution: {integrity: sha512-0Q4Uk8WF7BUwqXHuAjc23vmopWJw5WH7w2tqBoUOZpOjW/ZnR44GXXd1r82RvnmI2GZge3ivrYXk/BE2+VtW2g==}
    engines: {node: ^18.14.0 || ^20.0.0 || ^22.0.0 || >=24.0.0}
    dependencies:
      '@types/node': 24.7.1
      '@ungap/structured-clone': 1.3.0
      jest-util: 30.2.0
      merge-stream: 2.0.0
      supports-color: 8.1.1
    dev: true

  /jest@30.2.0(@types/node@24.7.1):
    resolution: {integrity: sha512-F26gjC0yWN8uAA5m5Ss8ZQf5nDHWGlN/xWZIh8S5SRbsEKBovwZhxGd6LJlbZYxBgCYOtreSUyb8hpXyGC5O4A==}
    engines: {node: ^18.14.0 || ^20.0.0 || ^22.0.0 || >=24.0.0}
    hasBin: true
    peerDependencies:
      node-notifier: ^8.0.1 || ^9.0.0 || ^10.0.0
    peerDependenciesMeta:
      node-notifier:
        optional: true
    dependencies:
      '@jest/core': 30.2.0
      '@jest/types': 30.2.0
      import-local: 3.2.0
      jest-cli: 30.2.0(@types/node@24.7.1)
    transitivePeerDependencies:
      - '@types/node'
      - babel-plugin-macros
      - esbuild-register
      - supports-color
      - ts-node
    dev: true

  /jju@1.4.0:
    resolution: {integrity: sha512-8wb9Yw966OSxApiCt0K3yNJL8pnNeIv+OEq2YMidz4FKP6nonSRoOXc80iXY4JaN2FC11B9qsNmDsm+ZOfMROA==}
    dev: true

  /js-tokens@4.0.0:
    resolution: {integrity: sha512-RdJUflcE3cUzKiMqQgsCu06FPu9UdIJO0beYbPhHN4k6apgJtifcoCtT9bcxOpYBtpD2kCM6Sbzg4CausW/PKQ==}
    dev: true

  /js-yaml@3.14.1:
    resolution: {integrity: sha512-okMH7OXXJ7YrN9Ok3/SXrnu4iX9yOk+25nqX4imS2npuvTYDmo/QEZoqwZkYaIDk3jVvBOTOIEgEhaLOynBS9g==}
    hasBin: true
    dependencies:
      argparse: 1.0.10
      esprima: 4.0.1
    dev: true

  /js-yaml@4.1.0:
    resolution: {integrity: sha512-wpxZs9NoxZaJESJGIZTyDEaYpl0FKSA+FB9aJiyemKhMwkxQg63h4T1KJgUGHpTqPDNRcmmYLugrRjJlBtWvRA==}
    hasBin: true
    dependencies:
      argparse: 2.0.1
    dev: true

  /jsdom@26.1.0:
    resolution: {integrity: sha512-Cvc9WUhxSMEo4McES3P7oK3QaXldCfNWp7pl2NNeiIFlCoLr3kfq9kb1fxftiwk1FLV7CvpvDfonxtzUDeSOPg==}
    engines: {node: '>=18'}
    peerDependencies:
      canvas: ^3.0.0
    peerDependenciesMeta:
      canvas:
        optional: true
    dependencies:
      cssstyle: 4.6.0
      data-urls: 5.0.0
      decimal.js: 10.6.0
      html-encoding-sniffer: 4.0.0
      http-proxy-agent: 7.0.2
      https-proxy-agent: 7.0.6
      is-potential-custom-element-name: 1.0.1
      nwsapi: 2.2.22
      parse5: 7.3.0
      rrweb-cssom: 0.8.0
      saxes: 6.0.0
      symbol-tree: 3.2.4
      tough-cookie: 5.1.2
      w3c-xmlserializer: 5.0.0
      webidl-conversions: 7.0.0
      whatwg-encoding: 3.1.1
      whatwg-mimetype: 4.0.0
      whatwg-url: 14.2.0
      ws: 8.18.3
      xml-name-validator: 5.0.0
    transitivePeerDependencies:
      - bufferutil
      - supports-color
      - utf-8-validate
    dev: true

  /jsep@1.4.0:
    resolution: {integrity: sha512-B7qPcEVE3NVkmSJbaYxvv4cHkVW7DQsZz13pUMrfS8z8Q/BuShN+gcTXrUlPiGqM2/t/EEaI030bpxMqY8gMlw==}
    engines: {node: '>= 10.16.0'}
    dev: true

  /jsesc@3.1.0:
    resolution: {integrity: sha512-/sM3dO2FOzXjKQhJuo0Q173wf2KOo8t4I8vHy6lF9poUp7bKT0/NHE8fPX23PwfhnykfqnC2xRxOnVw5XuGIaA==}
    engines: {node: '>=6'}
    hasBin: true
    dev: true

  /json-buffer@3.0.1:
    resolution: {integrity: sha512-4bV5BfR2mqfQTJm+V5tPPdf+ZpuhiIvTuAB5g8kcrXOZpTT/QwwVRWBywX1ozr6lEuPdbHxwaJlm9G6mI2sfSQ==}
    dev: true

  /json-parse-even-better-errors@2.3.1:
    resolution: {integrity: sha512-xyFwyhro/JEof6Ghe2iz2NcXoj2sloNsWr/XsERDK/oiPCfaNhl5ONfp+jQdAZRQQ0IJWNzH9zIZF7li91kh2w==}
    dev: true

  /json-schema-traverse@0.4.1:
    resolution: {integrity: sha512-xbbCH5dCYU5T8LcEhhuh7HJ88HXuW3qsI3Y0zOZFKfZEHcpWiHU/Jxzk629Brsab/mMiHQti9wMP+845RPe3Vg==}
    dev: true

  /json-schema-traverse@1.0.0:
    resolution: {integrity: sha512-NM8/P9n3XjXhIZn1lLhkFaACTOURQXjWhV4BA/RnOv8xvgqtqpAX9IO4mRQxSx1Rlo4tqzeqb0sOlruaOy3dug==}
    dev: true

  /json-stable-stringify-without-jsonify@1.0.1:
    resolution: {integrity: sha512-Bdboy+l7tA3OGW6FjyFHWkP5LuByj1Tk33Ljyq0axyzdk9//JSi2u3fP1QSmd1KNwq6VOKYGlAu87CisVir6Pw==}
    dev: true

  /json5@2.2.3:
    resolution: {integrity: sha512-XmOWe7eyHYH14cLdVPoyg+GOH3rYX++KpzrylJwSW98t3Nk+U8XOl8FWKOgwtzdb8lXGf6zYwDUzeHMWfxasyg==}
    engines: {node: '>=6'}
    hasBin: true
    dev: true

  /jsonfile@6.2.0:
    resolution: {integrity: sha512-FGuPw30AdOIUTRMC2OMRtQV+jkVj2cfPqSeWXv1NEAJ1qZ5zb1X6z1mFhbfOB/iy3ssJCD+3KuZ8r8C3uVFlAg==}
    dependencies:
      universalify: 2.0.1
    optionalDependencies:
      graceful-fs: 4.2.11
    dev: true

  /jsonpath-plus@10.3.0:
    resolution: {integrity: sha512-8TNmfeTCk2Le33A3vRRwtuworG/L5RrgMvdjhKZxvyShO+mBu2fP50OWUjRLNtvw344DdDarFh9buFAZs5ujeA==}
    engines: {node: '>=18.0.0'}
    hasBin: true
    dependencies:
      '@jsep-plugin/assignment': 1.3.0(jsep@1.4.0)
      '@jsep-plugin/regex': 1.0.4(jsep@1.4.0)
      jsep: 1.4.0
    dev: true

  /jsx-ast-utils@3.3.5:
    resolution: {integrity: sha512-ZZow9HBI5O6EPgSJLUb8n2NKgmVWTwCvHGwFuJlMjvLFqlGG6pjirPhtdsseaLZjSibD8eegzmYpUZwoIlj2cQ==}
    engines: {node: '>=4.0'}
    dependencies:
      array-includes: 3.1.9
      array.prototype.flat: 1.3.3
      object.assign: 4.1.7
      object.values: 1.2.1
    dev: true

  /keyborg@2.6.0:
    resolution: {integrity: sha512-o5kvLbuTF+o326CMVYpjlaykxqYP9DphFQZ2ZpgrvBouyvOxyEB7oqe8nOLFpiV5VCtz0D3pt8gXQYWpLpBnmA==}
    dev: true

  /keyv@4.5.4:
    resolution: {integrity: sha512-oxVHkHR/EJf2CNXnWxRLW6mg7JyCCUcG0DtEGmL2ctUo1PNTin1PUil+r/+4r5MpVgC/fn1kjsx7mjSujKqIpw==}
    dependencies:
      json-buffer: 3.0.1
    dev: true

  /leven@3.1.0:
    resolution: {integrity: sha512-qsda+H8jTaUaN/x5vzW2rzc+8Rw4TAQ/4KjB46IwK5VH+IlVeeeje/EoZRpiXvIqjFgK84QffqPztGI3VBLG1A==}
    engines: {node: '>=6'}
    dev: true

  /levn@0.4.1:
    resolution: {integrity: sha512-+bT2uH4E5LGE7h/n3evcS/sQlJXCpIp6ym8OWJ5eV6+67Dsql/LaaT7qJBAt2rzfoa/5QBGBhxDix1dMt2kQKQ==}
    engines: {node: '>= 0.8.0'}
    dependencies:
      prelude-ls: 1.2.1
      type-check: 0.4.0
    dev: true

  /lines-and-columns@1.2.4:
    resolution: {integrity: sha512-7ylylesZQ/PV29jhEDl3Ufjo6ZX7gCqJr5F7PKrqc93v7fzSymt1BpwEU8nAUXs8qzzvqhbjhK5QZg6Mt/HkBg==}
    dev: true

  /loader-runner@4.3.1:
    resolution: {integrity: sha512-IWqP2SCPhyVFTBtRcgMHdzlf9ul25NwaFx4wCEH/KjAXuuHY4yNjvPXsBokp8jCB936PyWRaPKUNh8NvylLp2Q==}
    engines: {node: '>=6.11.5'}
    dev: true

  /locate-path@5.0.0:
    resolution: {integrity: sha512-t7hw9pI+WvuwNJXwk5zVHpyhIqzg2qTlklJOf0mVxGSbe3Fp2VieZcduNYjaLDoy6p9uGpQEGWG87WpMKlNq8g==}
    engines: {node: '>=8'}
    dependencies:
      p-locate: 4.1.0
    dev: true

  /locate-path@6.0.0:
    resolution: {integrity: sha512-iPZK6eYjbxRu3uB4/WZ3EsEIMJFMqAoopl3R+zuq0UjcAm/MO6KCweDgPfP3elTztoKP3KtnVHxTn2NHBSDVUw==}
    engines: {node: '>=10'}
    dependencies:
      p-locate: 5.0.0
    dev: true

  /lodash.memoize@4.1.2:
    resolution: {integrity: sha512-t7j+NzmgnQzTAYXcsHYLgimltOV1MXHtlOWf6GjL9Kj8GK5FInw5JotxvbOs+IvV1/Dzo04/fCGfLVs7aXb4Ag==}
    dev: true

  /lodash.merge@4.6.2:
    resolution: {integrity: sha512-0KpjqXRVvrYyCsX1swR/XTK0va6VQkQM6MNo7PqW77ByjAhoARA8EfrP1N4+KlKj8YS0ZUCtRT/YUuhyYDujIQ==}
    dev: true

  /lodash@4.17.21:
    resolution: {integrity: sha512-v2kDEe57lecTulaDIuNTPy3Ry4gLGJ6Z1O3vE1krgXZNrsQ+LFTGHVxVjcXPs17LhbZVGedAJv8XZ1tvj5FvSg==}
    dev: true

  /loose-envify@1.4.0:
    resolution: {integrity: sha512-lyuxPGr/Wfhrlem2CL/UcnUc1zcqKAImBDzukY7Y5F/yQiNdko6+fRLevlw1HgMySw7f611UIY408EtxRSoK3Q==}
    hasBin: true
    dependencies:
      js-tokens: 4.0.0
    dev: true

  /lru-cache@10.4.3:
    resolution: {integrity: sha512-JNAzZcXrCt42VGLuYz0zfAzDfAvJWW6AfYlDBQyDV5DClI2m5sAmK+OIO7s59XfsRsWHp02jAJrRadPRGTt6SQ==}
    dev: true

  /lru-cache@5.1.1:
    resolution: {integrity: sha512-KpNARQA3Iwv+jTA0utUVVbrh+Jlrr1Fv0e56GGzAFOXN7dk/FviaDW8LHmK52DlcH4WP2n6gI8vN1aesBFgo9w==}
    dependencies:
      yallist: 3.1.1
    dev: true

  /lru-cache@6.0.0:
    resolution: {integrity: sha512-Jo6dJ04CmSjuznwJSS3pUeWmd/H0ffTlkXXgwZi+eq1UCmqQwCh+eLsYOYCwY991i2Fah4h1BEMCx4qThGbsiA==}
    engines: {node: '>=10'}
    dependencies:
      yallist: 4.0.0
    dev: true

  /lz-string@1.5.0:
    resolution: {integrity: sha512-h5bgJWpxJNswbU7qCrV0tIKQCaS3blPDrqKWx+QxzuzL1zGUzij9XCWLrSLsJPu5t+eWA/ycetzYAO5IOMcWAQ==}
    hasBin: true
    dev: true

  /make-dir@4.0.0:
    resolution: {integrity: sha512-hXdUTZYIVOt1Ex//jAQi+wTZZpUpwBj/0QsOzqegb3rGMMeJiSEu5xLHnYfBrRV4RH2+OCSOO95Is/7x1WJ4bw==}
    engines: {node: '>=10'}
    dependencies:
      semver: 7.7.3
    dev: true

  /make-error@1.3.6:
    resolution: {integrity: sha512-s8UhlNe7vPKomQhC1qFelMokr/Sc3AgNbso3n74mVPA5LTZwkB9NlXf4XPamLxJE8h0gh73rM94xvwRT2CVInw==}
    dev: true

  /makeerror@1.0.12:
    resolution: {integrity: sha512-JmqCvUhmt43madlpFzG4BQzG2Z3m6tvQDNKdClZnO3VbIudJYmxsT0FNJMeiB2+JTSlTQTSbU8QdesVmwJcmLg==}
    dependencies:
      tmpl: 1.0.5
    dev: true

  /math-intrinsics@1.1.0:
    resolution: {integrity: sha512-/IXtbwEk5HTPyEwyKX6hGkYXxM9nbj64B+ilVJnC/R6B0pH5G4V3b0pVbL7DBj4tkhBAppbQUlf6F6Xl9LHu1g==}
    engines: {node: '>= 0.4'}
    dev: true

  /merge-stream@2.0.0:
    resolution: {integrity: sha512-abv/qOcuPfk3URPfDzmZU1LKmuw8kT+0nIHvKrKgFrwifol/doWcdA4ZqsWQ8ENrFKkd67Mfpo/LovbIUsbt3w==}
    dev: true

  /merge2@1.4.1:
    resolution: {integrity: sha512-8q7VEgMJW4J8tcfVPy8g09NcQwZdbwFEqhe/WZkoIzjn/3TGDwtOCYtXGxA3O8tPzpczCCDgv+P2P5y00ZJOOg==}
    engines: {node: '>= 8'}
    dev: true

  /micromatch@4.0.8:
    resolution: {integrity: sha512-PXwfBhYu0hBCPw8Dn0E+WDYb7af3dSLVWKi3HGv84IdF4TyFoC0ysxFd0Goxw7nSv4T/PzEJQxsYsEiFCKo2BA==}
    engines: {node: '>=8.6'}
    dependencies:
      braces: 3.0.3
      picomatch: 2.3.1
    dev: true

  /mime-db@1.52.0:
    resolution: {integrity: sha512-sPU4uV7dYlvtWJxwwxHD0PuihVNiE7TyAbQ5SWxDCB9mUYvOgroQOwYQQOKPJ8CIbE+1ETVlOoK1UC2nU3gYvg==}
    engines: {node: '>= 0.6'}
    dev: true

  /mime-types@2.1.35:
    resolution: {integrity: sha512-ZDY+bPm5zTTF+YpCrAU9nK0UgICYPT0QtT1NZWFv4s++TNkcgVaT0g6+4R2uI4MjQjzysHB1zxuWL50hzaeXiw==}
    engines: {node: '>= 0.6'}
    dependencies:
      mime-db: 1.52.0
    dev: true

  /mimic-fn@2.1.0:
    resolution: {integrity: sha512-OqbOk5oEQeAZ8WXWydlu9HJjz9WVdEIvamMCcXmuqUYjTknH/sqsWvhQ3vgwKFRR1HpjvNBKQ37nbJgYzGqGcg==}
    engines: {node: '>=6'}
    dev: true

  /min-indent@1.0.1:
    resolution: {integrity: sha512-I9jwMn07Sy/IwOj3zVkVik2JTvgpaykDZEigL6Rx6N9LbMywwUSMtxET+7lVoDLLd3O3IXwJwvuuns8UB/HeAg==}
    engines: {node: '>=4'}
    dev: true

  /minimatch@10.0.3:
    resolution: {integrity: sha512-IPZ167aShDZZUMdRk66cyQAW3qr0WzbHkPdMYa8bzZhlHhO3jALbKdxcaak7W9FfT2rZNpQuUu4Od7ILEpXSaw==}
    engines: {node: 20 || >=22}
    dependencies:
      '@isaacs/brace-expansion': 5.0.0
    dev: true

  /minimatch@3.1.2:
    resolution: {integrity: sha512-J7p63hRiAjw1NDEww1W7i37+ByIrOWO5XQQAzZ3VOcL0PNybwpfmV/N05zFAzwQ9USyEcX6t3UO+K5aqBQOIHw==}
    dependencies:
      brace-expansion: 1.1.12
    dev: true

  /minimatch@9.0.5:
    resolution: {integrity: sha512-G6T0ZX48xgozx7587koeX9Ys2NYy6Gmv//P89sEte9V9whIapMNF4idKxnW2QtCcLiTWlb/wfCabAtAFWhhBow==}
    engines: {node: '>=16 || 14 >=14.17'}
    dependencies:
      brace-expansion: 2.0.2
    dev: true

  /minimist@1.2.8:
    resolution: {integrity: sha512-2yyAR8qBkN3YuheJanUpWC5U3bb5osDywNB8RzDVlDwDHbocAJveqqj1u8+SVD7jkWT4yvsHCpWqqWqAxb0zCA==}
    dev: true

  /minipass@7.1.2:
    resolution: {integrity: sha512-qOOzS1cBTWYF4BH8fVePDBOO9iptMnGUEZwNc/cMWnTV2nVLZ7VoNWEPHkYczZA0pdoA7dl6e7FL659nX9S2aw==}
    engines: {node: '>=16 || 14 >=14.17'}
    dev: true

  /mkdirp@1.0.4:
    resolution: {integrity: sha512-vVqVZQyf3WLx2Shd0qJ9xuvqgAyKPLAiqITEtqW0oIUjzo3PePDd6fW9iFz30ef7Ysp/oiWqbhszeGWW2T6Gzw==}
    engines: {node: '>=10'}
    hasBin: true
    dev: true

  /ms@2.1.3:
    resolution: {integrity: sha512-6FlzubTLZG3J2a/NVCAleEhjzq5oxgHyaCU9yYXvcLsvoVaHJq/s5xXI6/XXP6tz7R9xAOtHnSO/tXtF3WRTlA==}
    dev: true

  /napi-postinstall@0.3.4:
    resolution: {integrity: sha512-PHI5f1O0EP5xJ9gQmFGMS6IZcrVvTjpXjz7Na41gTE7eE2hK11lg04CECCYEEjdc17EV4DO+fkGEtt7TpTaTiQ==}
    engines: {node: ^12.20.0 || ^14.18.0 || >=16.0.0}
    hasBin: true
    dev: true

  /natural-compare@1.4.0:
    resolution: {integrity: sha512-OWND8ei3VtNC9h7V60qff3SVobHr996CTwgxubgyQYEpg290h9J0buyECNNJexkFm5sOajh5G116RYA1c8ZMSw==}
    dev: true

  /neo-async@2.6.2:
    resolution: {integrity: sha512-Yd3UES5mWCSqR+qNT93S3UoYUkqAZ9lLg8a7g9rimsWmYGK8cVToA4/sF3RrshdyV3sAGMXVUmpMYOw+dLpOuw==}
    dev: true

  /node-int64@0.4.0:
    resolution: {integrity: sha512-O5lz91xSOeoXP6DulyHfllpq+Eg00MWitZIbtPfoSEvqIHdl5gfcY6hYzDWnj0qD5tz52PI08u9qUvSVeUBeHw==}
    dev: true

  /node-releases@2.0.23:
    resolution: {integrity: sha512-cCmFDMSm26S6tQSDpBCg/NR8NENrVPhAJSf+XbxBG4rPFaaonlEoE9wHQmun+cls499TQGSb7ZyPBRlzgKfpeg==}
    dev: true

  /normalize-path@3.0.0:
    resolution: {integrity: sha512-6eZs5Ls3WtCisHWp9S2GUy8dqkpGi4BVSz3GaqiE6ezub0512ESztXUwUB6C6IKbQkY2Pnb/mD4WYojCRwcwLA==}
    engines: {node: '>=0.10.0'}
    dev: true

  /npm-run-path@4.0.1:
    resolution: {integrity: sha512-S48WzZW777zhNIrn7gxOlISNAqi9ZC/uQFnRdbeIHhZhCA6UqpkOT8T1G7BvfdgP4Er8gF4sUbaS0i7QvIfCWw==}
    engines: {node: '>=8'}
    dependencies:
      path-key: 3.1.1
    dev: true

  /nwsapi@2.2.22:
    resolution: {integrity: sha512-ujSMe1OWVn55euT1ihwCI1ZcAaAU3nxUiDwfDQldc51ZXaB9m2AyOn6/jh1BLe2t/G8xd6uKG1UBF2aZJeg2SQ==}
    dev: true

  /object-assign@4.1.1:
    resolution: {integrity: sha512-rJgTQnkUnH1sFw8yT6VSU3zD3sWmu6sZhIseY8VX+GRu3P6F7Fu+JNDoXfklElbLJSnc3FUQHVe4cU5hj+BcUg==}
    engines: {node: '>=0.10.0'}
    dev: true

  /object-inspect@1.13.4:
    resolution: {integrity: sha512-W67iLl4J2EXEGTbfeHCffrjDfitvLANg0UlX3wFUUSTx92KXRFegMHUVgSqE+wvhAbi4WqjGg9czysTV2Epbew==}
    engines: {node: '>= 0.4'}
    dev: true

  /object-keys@1.1.1:
    resolution: {integrity: sha512-NuAESUOUMrlIXOfHKzD6bpPu3tYt3xvjNdRIQ+FeT0lNb4K8WR70CaDxhuNguS2XG+GjkyMwOzsN5ZktImfhLA==}
    engines: {node: '>= 0.4'}
    dev: true

  /object.assign@4.1.7:
    resolution: {integrity: sha512-nK28WOo+QIjBkDduTINE4JkF/UJJKyf2EJxvJKfblDpyg0Q+pkOHNTL0Qwy6NP6FhE/EnzV73BxxqcJaXY9anw==}
    engines: {node: '>= 0.4'}
    dependencies:
      call-bind: 1.0.8
      call-bound: 1.0.4
      define-properties: 1.2.1
      es-object-atoms: 1.1.1
      has-symbols: 1.1.0
      object-keys: 1.1.1
    dev: true

  /object.entries@1.1.9:
    resolution: {integrity: sha512-8u/hfXFRBD1O0hPUjioLhoWFHRmt6tKA4/vZPyckBr18l1KE9uHrFaFaUi8MDRTpi4uak2goyPTSNJLXX2k2Hw==}
    engines: {node: '>= 0.4'}
    dependencies:
      call-bind: 1.0.8
      call-bound: 1.0.4
      define-properties: 1.2.1
      es-object-atoms: 1.1.1
    dev: true

  /object.fromentries@2.0.8:
    resolution: {integrity: sha512-k6E21FzySsSK5a21KRADBd/NGneRegFO5pLHfdQLpRDETUNJueLXs3WCzyQ3tFRDYgbq3KHGXfTbi2bs8WQ6rQ==}
    engines: {node: '>= 0.4'}
    dependencies:
      call-bind: 1.0.8
      define-properties: 1.2.1
      es-abstract: 1.24.0
      es-object-atoms: 1.1.1
    dev: true

  /object.values@1.2.1:
    resolution: {integrity: sha512-gXah6aZrcUxjWg2zR2MwouP2eHlCBzdV4pygudehaKXSGW4v2AsRQUK+lwwXhii6KFZcunEnmSUoYp5CXibxtA==}
    engines: {node: '>= 0.4'}
    dependencies:
      call-bind: 1.0.8
      call-bound: 1.0.4
      define-properties: 1.2.1
      es-object-atoms: 1.1.1
    dev: true

  /once@1.4.0:
    resolution: {integrity: sha512-lNaJgI+2Q5URQBkccEKHTQOPaXdUxnZZElQTZY0MFUAuaEqe1E+Nyvgdz/aIyNi6Z9MzO5dv1H8n58/GELp3+w==}
    dependencies:
      wrappy: 1.0.2
    dev: true

  /onetime@5.1.2:
    resolution: {integrity: sha512-kbpaSSGJTWdAY5KPVeMOKXSrPtr8C8C7wodJbcsd51jRnmD+GZu8Y0VoU6Dm5Z4vWr0Ig/1NKuWRKf7j5aaYSg==}
    engines: {node: '>=6'}
    dependencies:
      mimic-fn: 2.1.0
    dev: true

  /optionator@0.9.4:
    resolution: {integrity: sha512-6IpQ7mKUxRcZNLIObR0hz7lxsapSSIYNZJwXPGeF0mTVqGKFIXj1DQcMoT22S3ROcLyY/rz0PWaWZ9ayWmad9g==}
    engines: {node: '>= 0.8.0'}
    dependencies:
      deep-is: 0.1.4
      fast-levenshtein: 2.0.6
      levn: 0.4.1
      prelude-ls: 1.2.1
      type-check: 0.4.0
      word-wrap: 1.2.5
    dev: true

  /own-keys@1.0.1:
    resolution: {integrity: sha512-qFOyK5PjiWZd+QQIh+1jhdb9LpxTF0qs7Pm8o5QHYZ0M3vKqSqzsZaEB6oWlxZ+q2sJBMI/Ktgd2N5ZwQoRHfg==}
    engines: {node: '>= 0.4'}
    dependencies:
      get-intrinsic: 1.3.0
      object-keys: 1.1.1
      safe-push-apply: 1.0.0
    dev: true

  /p-limit@2.3.0:
    resolution: {integrity: sha512-//88mFWSJx8lxCzwdAABTJL2MyWB12+eIY7MDL2SqLmAkeKU9qxRvWuSyTjm3FUmpBEMuFfckAIqEaVGUDxb6w==}
    engines: {node: '>=6'}
    dependencies:
      p-try: 2.2.0
    dev: true

  /p-limit@3.1.0:
    resolution: {integrity: sha512-TYOanM3wGwNGsZN2cVTYPArw454xnXj5qmWF1bEoAc4+cU/ol7GVh7odevjp1FNHduHc3KZMcFduxU5Xc6uJRQ==}
    engines: {node: '>=10'}
    dependencies:
      yocto-queue: 0.1.0
    dev: true

  /p-locate@4.1.0:
    resolution: {integrity: sha512-R79ZZ/0wAxKGu3oYMlz8jy/kbhsNrS7SKZ7PxEHBgJ5+F2mtFW2fK2cOtBh1cHYkQsbzFV7I+EoRKe6Yt0oK7A==}
    engines: {node: '>=8'}
    dependencies:
      p-limit: 2.3.0
    dev: true

  /p-locate@5.0.0:
    resolution: {integrity: sha512-LaNjtRWUBY++zB5nE/NwcaoMylSPk+S+ZHNB1TzdbMJMny6dynpAGt7X/tl/QYq3TIeE6nxHppbo2LGymrG5Pw==}
    engines: {node: '>=10'}
    dependencies:
      p-limit: 3.1.0
    dev: true

  /p-try@2.2.0:
    resolution: {integrity: sha512-R4nPAVTAU0B9D35/Gk3uJf/7XYbQcyohSKdvAxIRSNghFl4e71hVoGnBNQz9cWaXxO2I10KTC+3jMdvvoKw6dQ==}
    engines: {node: '>=6'}
    dev: true

  /package-json-from-dist@1.0.1:
    resolution: {integrity: sha512-UEZIS3/by4OC8vL3P2dTXRETpebLI2NiI5vIrjaD/5UtrkFX/tNbwjTSRAGC/+7CAo2pIcBaRgWmcBBHcsaCIw==}
    dev: true

  /parent-module@1.0.1:
    resolution: {integrity: sha512-GQ2EWRpQV8/o+Aw8YqtfZZPfNRWZYkbidE9k5rpl/hC3vtHHBfGm2Ifi6qWV+coDGkrUKZAxE3Lot5kcsRlh+g==}
    engines: {node: '>=6'}
    dependencies:
      callsites: 3.1.0
    dev: true

  /parse-json@5.2.0:
    resolution: {integrity: sha512-ayCKvm/phCGxOkYRSCM82iDwct8/EonSEgCSxWxD7ve6jHggsFl4fZVQBPRNgQoKiuV/odhFrGzQXZwbifC8Rg==}
    engines: {node: '>=8'}
    dependencies:
      '@babel/code-frame': 7.27.1
      error-ex: 1.3.4
      json-parse-even-better-errors: 2.3.1
      lines-and-columns: 1.2.4
    dev: true

  /parse5@7.3.0:
    resolution: {integrity: sha512-IInvU7fabl34qmi9gY8XOVxhYyMyuH2xUNpb2q8/Y+7552KlejkRvqvD19nMoUW/uQGGbqNpA6Tufu5FL5BZgw==}
    dependencies:
      entities: 6.0.1
    dev: true

  /path-exists@4.0.0:
    resolution: {integrity: sha512-ak9Qy5Q7jYb2Wwcey5Fpvg2KoAc/ZIhLSLOSBmRmygPsGwkVVt0fZa0qrtMz+m6tJTAHfZQ8FnmB4MG4LWy7/w==}
    engines: {node: '>=8'}
    dev: true

  /path-is-absolute@1.0.1:
    resolution: {integrity: sha512-AVbw3UJ2e9bq64vSaS9Am0fje1Pa8pbGqTTsmXfaIiMpnr5DlDhfJOuLj9Sf95ZPVDAUerDfEk88MPmPe7UCQg==}
    engines: {node: '>=0.10.0'}
    dev: true

  /path-key@3.1.1:
    resolution: {integrity: sha512-ojmeN0qd+y0jszEtoY48r0Peq5dwMEkIlCOu6Q5f41lfkswXuKtYrhgoTpLnyIcHm24Uhqx+5Tqm2InSwLhE6Q==}
    engines: {node: '>=8'}
    dev: true

  /path-parse@1.0.7:
    resolution: {integrity: sha512-LDJzPVEEEPR+y48z93A0Ed0yXb8pAByGWo/k5YYdYgpY2/2EsOsksJrq7lOHxryrVOn1ejG6oAp8ahvOIQD8sw==}
    dev: true

  /path-scurry@1.11.1:
    resolution: {integrity: sha512-Xa4Nw17FS9ApQFJ9umLiJS4orGjm7ZzwUrwamcGQuHSzDyth9boKDaycYdDcZDuqYATXw4HFXgaqWTctW/v1HA==}
    engines: {node: '>=16 || 14 >=14.18'}
    dependencies:
      lru-cache: 10.4.3
      minipass: 7.1.2
    dev: true

  /path-type@4.0.0:
    resolution: {integrity: sha512-gDKb8aZMDeD/tZWs9P6+q0J9Mwkdl6xMV8TjnGP3qJVJ06bdMgkbBlLU8IdfOsIsFz2BW1rNVT3XuNEl8zPAvw==}
    engines: {node: '>=8'}
    dev: true

  /picocolors@1.1.1:
    resolution: {integrity: sha512-xceH2snhtb5M9liqDsmEw56le376mTZkEX/jEb/RxNFyegNul7eNslCXP9FDj/Lcu0X8KEyMceP2ntpaHrDEVA==}
    dev: true

  /picomatch@2.3.1:
    resolution: {integrity: sha512-JU3teHTNjmE2VCGFzuY8EXzCDVwEqB2a8fsIvwaStHhAWJEeVd1o1QD80CU6+ZdEXXSLbSsuLwJjkCBWqRQUVA==}
    engines: {node: '>=8.6'}
    dev: true

  /picomatch@4.0.3:
    resolution: {integrity: sha512-5gTmgEY/sqK6gFXLIsQNH19lWb4ebPDLA4SdLP7dsWkIXHWlG66oPuVvXSGFPppYZz8ZDZq0dYYrbHfBCVUb1Q==}
    engines: {node: '>=12'}
    dev: true

  /pirates@4.0.7:
    resolution: {integrity: sha512-TfySrs/5nm8fQJDcBDuUng3VOUKsd7S+zqvbOTiGXHfxX4wK31ard+hoNuvkicM/2YFzlpDgABOevKSsB4G/FA==}
    engines: {node: '>= 6'}
    dev: true

  /pkg-dir@4.2.0:
    resolution: {integrity: sha512-HRDzbaKjC+AOWVXxAU/x54COGeIv9eb+6CkDSQoNTt4XyWoIJvuPsXizxu/Fr23EiekbtZwmh1IcIG/l/a10GQ==}
    engines: {node: '>=8'}
    dependencies:
      find-up: 4.1.0
    dev: true

  /possible-typed-array-names@1.1.0:
    resolution: {integrity: sha512-/+5VFTchJDoVj3bhoqi6UeymcD00DAwb1nJwamzPvHEszJ4FpF6SNNbUbOS8yI56qHzdV8eK0qEfOSiodkTdxg==}
    engines: {node: '>= 0.4'}
    dev: true

  /prelude-ls@1.2.1:
    resolution: {integrity: sha512-vkcDPrRZo1QZLbn5RLGPpg/WmIQ65qoWWhcGKf/b5eplkkarX0m9z8ppCat4mlOqUsWpyNuYgO3VRyrYHSzX5g==}
    engines: {node: '>= 0.8.0'}
    dev: true

  /pretty-format@27.5.1:
    resolution: {integrity: sha512-Qb1gy5OrP5+zDf2Bvnzdl3jsTf1qXVMazbvCoKhtKqVs4/YK4ozX4gKQJJVyNe+cajNPn0KoC0MC3FUmaHWEmQ==}
    engines: {node: ^10.13.0 || ^12.13.0 || ^14.15.0 || >=15.0.0}
    dependencies:
      ansi-regex: 5.0.1
      ansi-styles: 5.2.0
      react-is: 17.0.2
    dev: true

  /pretty-format@30.2.0:
    resolution: {integrity: sha512-9uBdv/B4EefsuAL+pWqueZyZS2Ba+LxfFeQ9DN14HU4bN8bhaxKdkpjpB6fs9+pSjIBu+FXQHImEg8j/Lw0+vA==}
    engines: {node: ^18.14.0 || ^20.0.0 || ^22.0.0 || >=24.0.0}
    dependencies:
      '@jest/schemas': 30.0.5
      ansi-styles: 5.2.0
      react-is: 18.3.1
    dev: true

  /prop-types@15.8.1:
    resolution: {integrity: sha512-oj87CgZICdulUohogVAR7AjlC0327U4el4L6eAvOqCeudMDVU0NThNaV+b9Df4dXgSP1gXMTnPdhfe/2qDH5cg==}
    dependencies:
      loose-envify: 1.4.0
      object-assign: 4.1.1
      react-is: 16.13.1
    dev: true

  /punycode@2.3.1:
    resolution: {integrity: sha512-vYt7UD1U9Wg6138shLtLOvdAu+8DsC/ilFtEVHcH+wydcSpNE20AfSOduf6MkRFahL5FY7X1oU7nKVZFtfq8Fg==}
    engines: {node: '>=6'}
    dev: true

  /pure-rand@7.0.1:
    resolution: {integrity: sha512-oTUZM/NAZS8p7ANR3SHh30kXB+zK2r2BPcEn/awJIbOvq82WoMN4p62AWWp3Hhw50G0xMsw1mhIBLqHw64EcNQ==}
    dev: true

  /queue-microtask@1.2.3:
    resolution: {integrity: sha512-NuaNSa6flKT5JaSYQzJok04JzTL1CA6aGhv5rfLW3PgqA+M2ChpZQnAC8h8i4ZFkBS8X5RqkDBHA7r4hej3K9A==}
    dev: true

  /randombytes@2.1.0:
    resolution: {integrity: sha512-vYl3iOX+4CKUWuxGi9Ukhie6fsqXqS9FE2Zaic4tNFD2N2QQaXOMFbuKK4QmDHC0JO6B1Zp41J0LpT0oR68amQ==}
    dependencies:
      safe-buffer: 5.2.1
    dev: true

  /react-dom@19.2.0(react@19.2.0):
    resolution: {integrity: sha512-UlbRu4cAiGaIewkPyiRGJk0imDN2T3JjieT6spoL2UeSf5od4n5LB/mQ4ejmxhCFT1tYe8IvaFulzynWovsEFQ==}
    peerDependencies:
      react: ^19.2.0
    dependencies:
      react: 19.2.0
      scheduler: 0.27.0
    dev: true

  /react-is@16.13.1:
    resolution: {integrity: sha512-24e6ynE2H+OKt4kqsOvNd8kBpV65zoxbA4BVsEOB3ARVWQki/DHzaUoC5KuON/BiccDaCCTZBuOcfZs70kR8bQ==}
    dev: true

  /react-is@17.0.2:
    resolution: {integrity: sha512-w2GsyukL62IJnlaff/nRegPQR94C/XXamvMWmSHRJ4y7Ts/4ocGRmTHvOs8PSE6pB3dWOrD/nueuU5sduBsQ4w==}
    dev: true

  /react-is@18.3.1:
    resolution: {integrity: sha512-/LLMVyas0ljjAtoYiPqYiL8VWXzUUdThrmU5+n20DZv+a+ClRoevUzw5JxU+Ieh5/c87ytoTBV9G1FiKfNJdmg==}
    dev: true

  /react@19.2.0:
    resolution: {integrity: sha512-tmbWg6W31tQLeB5cdIBOicJDJRR2KzXsV7uSK9iNfLWQ5bIZfxuPEHp7M8wiHyHnn0DD1i7w3Zmin0FtkrwoCQ==}
    engines: {node: '>=0.10.0'}

  /redent@3.0.0:
    resolution: {integrity: sha512-6tDA8g98We0zd0GvVeMT9arEOnTw9qM03L9cJXaCjrip1OO764RDBLBfrB4cwzNGDj5OA5ioymC9GkizgWJDUg==}
    engines: {node: '>=8'}
    dependencies:
      indent-string: 4.0.0
      strip-indent: 3.0.0
    dev: true

  /reflect.getprototypeof@1.0.10:
    resolution: {integrity: sha512-00o4I+DVrefhv+nX0ulyi3biSHCPDe+yLv5o/p6d/UVlirijB8E16FtfwSAi4g3tcqrQ4lRAqQSoFEZJehYEcw==}
    engines: {node: '>= 0.4'}
    dependencies:
      call-bind: 1.0.8
      define-properties: 1.2.1
      es-abstract: 1.24.0
      es-errors: 1.3.0
      es-object-atoms: 1.1.1
      get-intrinsic: 1.3.0
      get-proto: 1.0.1
      which-builtin-type: 1.2.1
    dev: true

  /regexp.prototype.flags@1.5.4:
    resolution: {integrity: sha512-dYqgNSZbDwkaJ2ceRd9ojCGjBq+mOm9LmtXnAnEGyHhN/5R7iDW2TRw3h+o/jCFxus3P2LfWIIiwowAjANm7IA==}
    engines: {node: '>= 0.4'}
    dependencies:
      call-bind: 1.0.8
      define-properties: 1.2.1
      es-errors: 1.3.0
      get-proto: 1.0.1
      gopd: 1.2.0
      set-function-name: 2.0.2
    dev: true

  /require-directory@2.1.1:
    resolution: {integrity: sha512-fGxEI7+wsG9xrvdjsrlmL22OMTTiHRwAMroiEeMgq8gzoLC/PQr7RsRDSTLUg/bZAZtF+TVIkHc6/4RIKrui+Q==}
    engines: {node: '>=0.10.0'}
    dev: true

  /require-from-string@2.0.2:
    resolution: {integrity: sha512-Xf0nWe6RseziFMu+Ap9biiUbmplq6S9/p+7w7YXP/JBHhrUDDUhwa+vANyubuqfZWTveU//DYVGsDG7RKL/vEw==}
    engines: {node: '>=0.10.0'}
    dev: true

  /resolve-cwd@3.0.0:
    resolution: {integrity: sha512-OrZaX2Mb+rJCpH/6CpSqt9xFVpN++x01XnN2ie9g6P5/3xelLAkXWVADpdz1IHD/KFfEXyE6V0U01OQ3UO2rEg==}
    engines: {node: '>=8'}
    dependencies:
      resolve-from: 5.0.0
    dev: true

  /resolve-from@4.0.0:
    resolution: {integrity: sha512-pb/MYmXstAkysRFx8piNI1tGFNQIFA3vkE3Gq4EuA1dF6gHp/+vgZqsCGJapvy8N3Q+4o7FwvquPJcnZ7RYy4g==}
    engines: {node: '>=4'}
    dev: true

  /resolve-from@5.0.0:
    resolution: {integrity: sha512-qYg9KP24dD5qka9J47d0aVky0N+b4fTU89LN9iDnjB5waksiC49rvMB0PrUJQGoTmH50XPiqOvAjDfaijGxYZw==}
    engines: {node: '>=8'}
    dev: true

  /resolve@1.22.10:
    resolution: {integrity: sha512-NPRy+/ncIMeDlTAsuqwKIiferiawhefFJtkNSW0qZJEqMEb+qBt/77B/jGeeek+F0uOeN05CDa6HXbbIgtVX4w==}
    engines: {node: '>= 0.4'}
    hasBin: true
    dependencies:
      is-core-module: 2.16.1
      path-parse: 1.0.7
      supports-preserve-symlinks-flag: 1.0.0
    dev: true

  /resolve@2.0.0-next.5:
    resolution: {integrity: sha512-U7WjGVG9sH8tvjW5SmGbQuui75FiyjAX72HX15DwBBwF9dNiQZRQAg9nnPhYy+TUnE0+VcrttuvNI8oSxZcocA==}
    hasBin: true
    dependencies:
      is-core-module: 2.16.1
      path-parse: 1.0.7
      supports-preserve-symlinks-flag: 1.0.0
    dev: true

  /reusify@1.1.0:
    resolution: {integrity: sha512-g6QUff04oZpHs0eG5p83rFLhHeV00ug/Yf9nZM6fLeUrPguBTkTQOdpAWWspMh55TZfVQDPaN3NQJfbVRAxdIw==}
    engines: {iojs: '>=1.0.0', node: '>=0.10.0'}
    dev: true

  /rimraf@3.0.2:
    resolution: {integrity: sha512-JZkJMZkAGFFPP2YqXZXPbMlMBgsxzE8ILs4lMIX/2o0L9UBw9O/Y3o6wFw/i9YLapcUJWwqbi3kdxIPdC62TIA==}
    deprecated: Rimraf versions prior to v4 are no longer supported
    hasBin: true
    dependencies:
      glob: 7.2.3
    dev: true

  /rrweb-cssom@0.8.0:
    resolution: {integrity: sha512-guoltQEx+9aMf2gDZ0s62EcV8lsXR+0w8915TC3ITdn2YueuNjdAYh/levpU9nFaoChh9RUS5ZdQMrKfVEN9tw==}
    dev: true

  /rtl-css-js@1.16.1:
    resolution: {integrity: sha512-lRQgou1mu19e+Ya0LsTvKrVJ5TYUbqCVPAiImX3UfLTenarvPUl1QFdvu5Z3PYmHT9RCcwIfbjRQBntExyj3Zg==}
    dependencies:
      '@babel/runtime': 7.28.4
    dev: true

  /run-parallel@1.2.0:
    resolution: {integrity: sha512-5l4VyZR86LZ/lDxZTR6jqL8AFE2S0IFLMP26AbjsLVADxHdhB/c0GUsH+y39UfCi3dzz8OlQuPmnaJOMoDHQBA==}
    dependencies:
      queue-microtask: 1.2.3
    dev: true

  /safe-array-concat@1.1.3:
    resolution: {integrity: sha512-AURm5f0jYEOydBj7VQlVvDrjeFgthDdEF5H1dP+6mNpoXOMo1quQqJ4wvJDyRZ9+pO3kGWoOdmV08cSv2aJV6Q==}
    engines: {node: '>=0.4'}
    dependencies:
      call-bind: 1.0.8
      call-bound: 1.0.4
      get-intrinsic: 1.3.0
      has-symbols: 1.1.0
      isarray: 2.0.5
    dev: true

  /safe-buffer@5.2.1:
    resolution: {integrity: sha512-rp3So07KcdmmKbGvgaNxQSJr7bGVSVk5S9Eq1F+ppbRo70+YeaDxkw5Dd8NPN+GD6bjnYm2VuPuCXmpuYvmCXQ==}
    dev: true

  /safe-push-apply@1.0.0:
    resolution: {integrity: sha512-iKE9w/Z7xCzUMIZqdBsp6pEQvwuEebH4vdpjcDWnyzaI6yl6O9FHvVpmGelvEHNsoY6wGblkxR6Zty/h00WiSA==}
    engines: {node: '>= 0.4'}
    dependencies:
      es-errors: 1.3.0
      isarray: 2.0.5
    dev: true

  /safe-regex-test@1.1.0:
    resolution: {integrity: sha512-x/+Cz4YrimQxQccJf5mKEbIa1NzeCRNI5Ecl/ekmlYaampdNLPalVyIcCZNNH3MvmqBugV5TMYZXv0ljslUlaw==}
    engines: {node: '>= 0.4'}
    dependencies:
      call-bound: 1.0.4
      es-errors: 1.3.0
      is-regex: 1.2.1
    dev: true

  /safer-buffer@2.1.2:
    resolution: {integrity: sha512-YZo3K82SD7Riyi0E1EQPojLz7kpepnSQI9IyPbHHg1XXXevb5dJI7tpyN2ADxGcQbHG7vcyRHk0cbwqcQriUtg==}
    dev: true

  /saxes@6.0.0:
    resolution: {integrity: sha512-xAg7SOnEhrm5zI3puOOKyy1OMcMlIJZYNJY7xLBwSze0UjhPLnWfj2GF2EpT0jmzaJKIWKHLsaSSajf35bcYnA==}
    engines: {node: '>=v12.22.7'}
    dependencies:
      xmlchars: 2.2.0
    dev: true

  /scheduler@0.23.2:
    resolution: {integrity: sha512-UOShsPwz7NrMUqhR6t0hWjFduvOzbtv7toDH1/hIrfRNIDBnnBWd0CwJTGvTpngVlmwGCdP9/Zl/tVrDqcuYzQ==}
    dependencies:
      loose-envify: 1.4.0
    dev: true

  /scheduler@0.27.0:
    resolution: {integrity: sha512-eNv+WrVbKu1f3vbYJT/xtiF5syA5HPIMtf9IgY/nKg0sWqzAUEvqY/xm7OcZc/qafLx/iO9FgOmeSAp4v5ti/Q==}
    dev: true

  /schema-utils@4.3.3:
    resolution: {integrity: sha512-eflK8wEtyOE6+hsaRVPxvUKYCpRgzLqDTb8krvAsRIwOGlHoSgYLgBXoubGgLd2fT41/OUYdb48v4k4WWHQurA==}
    engines: {node: '>= 10.13.0'}
    dependencies:
      '@types/json-schema': 7.0.15
      ajv: 8.17.1
      ajv-formats: 2.1.1
      ajv-keywords: 5.1.0(ajv@8.17.1)
    dev: true

  /semver@6.3.1:
    resolution: {integrity: sha512-BR7VvDCVHO+q2xBEWskxS6DJE1qRnb7DxzUrogb71CWoSficBxYsiAGd+Kl0mmq/MprG9yArRkyrQxTO6XjMzA==}
    hasBin: true
    dev: true

  /semver@7.5.4:
    resolution: {integrity: sha512-1bCSESV6Pv+i21Hvpxp3Dx+pSD8lIPt8uVjRrxAUt/nbswYc+tK6Y2btiULjd4+fnq15PX+nqQDC7Oft7WkwcA==}
    engines: {node: '>=10'}
    hasBin: true
    dependencies:
      lru-cache: 6.0.0
    dev: true

  /semver@7.7.3:
    resolution: {integrity: sha512-SdsKMrI9TdgjdweUSR9MweHA4EJ8YxHn8DFaDisvhVlUOe4BF1tLD7GAj0lIqWVl+dPb/rExr0Btby5loQm20Q==}
    engines: {node: '>=10'}
    hasBin: true
    dev: true

  /serialize-javascript@6.0.2:
    resolution: {integrity: sha512-Saa1xPByTTq2gdeFZYLLo+RFE35NHZkAbqZeWNd3BpzppeVisAqpDjcp8dyf6uIvEqJRd46jemmyA4iFIeVk8g==}
    dependencies:
      randombytes: 2.1.0
    dev: true

  /set-function-length@1.2.2:
    resolution: {integrity: sha512-pgRc4hJ4/sNjWCSS9AmnS40x3bNMDTknHgL5UaMBTMyJnU90EgWh1Rz+MC9eFu4BuN/UwZjKQuY/1v3rM7HMfg==}
    engines: {node: '>= 0.4'}
    dependencies:
      define-data-property: 1.1.4
      es-errors: 1.3.0
      function-bind: 1.1.2
      get-intrinsic: 1.3.0
      gopd: 1.2.0
      has-property-descriptors: 1.0.2
    dev: true

  /set-function-name@2.0.2:
    resolution: {integrity: sha512-7PGFlmtwsEADb0WYyvCMa1t+yke6daIG4Wirafur5kcf+MhUnPms1UeR0CKQdTZD81yESwMHbtn+TR+dMviakQ==}
    engines: {node: '>= 0.4'}
    dependencies:
      define-data-property: 1.1.4
      es-errors: 1.3.0
      functions-have-names: 1.2.3
      has-property-descriptors: 1.0.2
    dev: true

  /set-proto@1.0.0:
    resolution: {integrity: sha512-RJRdvCo6IAnPdsvP/7m6bsQqNnn1FCBX5ZNtFL98MmFF/4xAIJTIg1YbHW5DC2W5SKZanrC6i4HsJqlajw/dZw==}
    engines: {node: '>= 0.4'}
    dependencies:
      dunder-proto: 1.0.1
      es-errors: 1.3.0
      es-object-atoms: 1.1.1
    dev: true

  /shebang-command@2.0.0:
    resolution: {integrity: sha512-kHxr2zZpYtdmrN1qDjrrX/Z1rR1kG8Dx+gkpK1G4eXmvXswmcE1hTWBWYUzlraYw1/yZp6YuDY77YtvbN0dmDA==}
    engines: {node: '>=8'}
    dependencies:
      shebang-regex: 3.0.0
    dev: true

  /shebang-regex@3.0.0:
    resolution: {integrity: sha512-7++dFhtcx3353uBaq8DDR4NuxBetBzC7ZQOhmTQInHEd6bSrXdiEyzCvG07Z44UYdLShWUyXt5M/yhz8ekcb1A==}
    engines: {node: '>=8'}
    dev: true

  /side-channel-list@1.0.0:
    resolution: {integrity: sha512-FCLHtRD/gnpCiCHEiJLOwdmFP+wzCmDEkc9y7NsYxeF4u7Btsn1ZuwgwJGxImImHicJArLP4R0yX4c2KCrMrTA==}
    engines: {node: '>= 0.4'}
    dependencies:
      es-errors: 1.3.0
      object-inspect: 1.13.4
    dev: true

  /side-channel-map@1.0.1:
    resolution: {integrity: sha512-VCjCNfgMsby3tTdo02nbjtM/ewra6jPHmpThenkTYh8pG9ucZ/1P8So4u4FGBek/BjpOVsDCMoLA/iuBKIFXRA==}
    engines: {node: '>= 0.4'}
    dependencies:
      call-bound: 1.0.4
      es-errors: 1.3.0
      get-intrinsic: 1.3.0
      object-inspect: 1.13.4
    dev: true

  /side-channel-weakmap@1.0.2:
    resolution: {integrity: sha512-WPS/HvHQTYnHisLo9McqBHOJk2FkHO/tlpvldyrnem4aeQp4hai3gythswg6p01oSoTl58rcpiFAjF2br2Ak2A==}
    engines: {node: '>= 0.4'}
    dependencies:
      call-bound: 1.0.4
      es-errors: 1.3.0
      get-intrinsic: 1.3.0
      object-inspect: 1.13.4
      side-channel-map: 1.0.1
    dev: true

  /side-channel@1.1.0:
    resolution: {integrity: sha512-ZX99e6tRweoUXqR+VBrslhda51Nh5MTQwou5tnUDgbtyM0dBgmhEDtWGP/xbKn6hqfPRHujUNwz5fy/wbbhnpw==}
    engines: {node: '>= 0.4'}
    dependencies:
      es-errors: 1.3.0
      object-inspect: 1.13.4
      side-channel-list: 1.0.0
      side-channel-map: 1.0.1
      side-channel-weakmap: 1.0.2
    dev: true

  /signal-exit@3.0.7:
    resolution: {integrity: sha512-wnD2ZE+l+SPC/uoS0vXeE9L1+0wuaMqKlfz9AMUo38JsyLSBWSFcHR1Rri62LZc12vLr1gb3jl7iwQhgwpAbGQ==}
    dev: true

  /signal-exit@4.1.0:
    resolution: {integrity: sha512-bzyZ1e88w9O1iNJbKnOlvYTrWPDl46O1bG0D3XInv+9tkPrxrN8jUUTiFlDkkmKWgn1M6CfIA13SuGqOa9Korw==}
    engines: {node: '>=14'}
    dev: true

  /slash@3.0.0:
    resolution: {integrity: sha512-g9Q1haeby36OSStwb4ntCGGGaKsaVSjQ68fBxoQcutl5fS1vuY18H3wSt3jFyFtrkx+Kz0V1G85A4MyAdDMi2Q==}
    engines: {node: '>=8'}
    dev: true

  /source-map-support@0.5.13:
    resolution: {integrity: sha512-SHSKFHadjVA5oR4PPqhtAVdcBWwRYVd6g6cAXnIbRiIwc2EhPrTuKUBdSLvlEKyIP3GCf89fltvcZiP9MMFA1w==}
    dependencies:
      buffer-from: 1.1.2
      source-map: 0.6.1
    dev: true

  /source-map-support@0.5.21:
    resolution: {integrity: sha512-uBHU3L3czsIyYXKX88fdrGovxdSCoTGDRZ6SYXtSRxLZUzHg5P/66Ht6uoUlHu9EZod+inXhKo3qQgwXUT/y1w==}
    dependencies:
      buffer-from: 1.1.2
      source-map: 0.6.1
    dev: true

  /source-map@0.6.1:
    resolution: {integrity: sha512-UjgapumWlbMhkBgzT7Ykc5YXUT46F0iKu8SGXq0bcwP5dz/h0Plj6enJqjz1Zbq2l5WaqYnrVbwWOWMyF3F47g==}
    engines: {node: '>=0.10.0'}
    dev: true

  /sprintf-js@1.0.3:
    resolution: {integrity: sha512-D9cPgkvLlV3t3IzL0D0YLvGA9Ahk4PcvVwUbN0dSGr1aP0Nrt4AEnTUbuGvquEC0mA64Gqt1fzirlRs5ibXx8g==}
    dev: true

  /stack-utils@2.0.6:
    resolution: {integrity: sha512-XlkWvfIm6RmsWtNJx+uqtKLS8eqFbxUg0ZzLXqY0caEy9l7hruX8IpiDnjsLavoBgqCCR71TqWO8MaXYheJ3RQ==}
    engines: {node: '>=10'}
    dependencies:
      escape-string-regexp: 2.0.0
    dev: true

  /stop-iteration-iterator@1.1.0:
    resolution: {integrity: sha512-eLoXW/DHyl62zxY4SCaIgnRhuMr6ri4juEYARS8E6sCEqzKpOiE521Ucofdx+KnDZl5xmvGYaaKCk5FEOxJCoQ==}
    engines: {node: '>= 0.4'}
    dependencies:
      es-errors: 1.3.0
      internal-slot: 1.1.0
    dev: true

  /string-argv@0.3.2:
    resolution: {integrity: sha512-aqD2Q0144Z+/RqG52NeHEkZauTAUWJO8c6yTftGJKO3Tja5tUgIfmIl6kExvhtxSDP7fXB6DvzkfMpCd/F3G+Q==}
    engines: {node: '>=0.6.19'}
    dev: true

  /string-length@4.0.2:
    resolution: {integrity: sha512-+l6rNN5fYHNhZZy41RXsYptCjA2Igmq4EG7kZAYFQI1E1VTXarr6ZPXBg6eq7Y6eK4FEhY6AJlyuFIb/v/S0VQ==}
    engines: {node: '>=10'}
    dependencies:
      char-regex: 1.0.2
      strip-ansi: 6.0.1
    dev: true

  /string-width@4.2.3:
    resolution: {integrity: sha512-wKyQRQpjJ0sIp62ErSZdGsjMJWsap5oRNihHhu6G7JVO/9jIB6UyevL+tXuOqrng8j/cxKTWyWUwvSTriiZz/g==}
    engines: {node: '>=8'}
    dependencies:
      emoji-regex: 8.0.0
      is-fullwidth-code-point: 3.0.0
      strip-ansi: 6.0.1
    dev: true

  /string-width@5.1.2:
    resolution: {integrity: sha512-HnLOCR3vjcY8beoNLtcjZ5/nxn2afmME6lhrDrebokqMap+XbeW8n9TXpPDOqdGK5qcI3oT0GKTW6wC7EMiVqA==}
    engines: {node: '>=12'}
    dependencies:
      eastasianwidth: 0.2.0
      emoji-regex: 9.2.2
      strip-ansi: 7.1.2
    dev: true

  /string.prototype.matchall@4.0.12:
    resolution: {integrity: sha512-6CC9uyBL+/48dYizRf7H7VAYCMCNTBeM78x/VTUe9bFEaxBepPJDa1Ow99LqI/1yF7kuy7Q3cQsYMrcjGUcskA==}
    engines: {node: '>= 0.4'}
    dependencies:
      call-bind: 1.0.8
      call-bound: 1.0.4
      define-properties: 1.2.1
      es-abstract: 1.24.0
      es-errors: 1.3.0
      es-object-atoms: 1.1.1
      get-intrinsic: 1.3.0
      gopd: 1.2.0
      has-symbols: 1.1.0
      internal-slot: 1.1.0
      regexp.prototype.flags: 1.5.4
      set-function-name: 2.0.2
      side-channel: 1.1.0
    dev: true

  /string.prototype.repeat@1.0.0:
    resolution: {integrity: sha512-0u/TldDbKD8bFCQ/4f5+mNRrXwZ8hg2w7ZR8wa16e8z9XpePWl3eGEcUD0OXpEH/VJH/2G3gjUtR3ZOiBe2S/w==}
    dependencies:
      define-properties: 1.2.1
      es-abstract: 1.24.0
    dev: true

  /string.prototype.trim@1.2.10:
    resolution: {integrity: sha512-Rs66F0P/1kedk5lyYyH9uBzuiI/kNRmwJAR9quK6VOtIpZ2G+hMZd+HQbbv25MgCA6gEffoMZYxlTod4WcdrKA==}
    engines: {node: '>= 0.4'}
    dependencies:
      call-bind: 1.0.8
      call-bound: 1.0.4
      define-data-property: 1.1.4
      define-properties: 1.2.1
      es-abstract: 1.24.0
      es-object-atoms: 1.1.1
      has-property-descriptors: 1.0.2
    dev: true

  /string.prototype.trimend@1.0.9:
    resolution: {integrity: sha512-G7Ok5C6E/j4SGfyLCloXTrngQIQU3PWtXGst3yM7Bea9FRURf1S42ZHlZZtsNque2FN2PoUhfZXYLNWwEr4dLQ==}
    engines: {node: '>= 0.4'}
    dependencies:
      call-bind: 1.0.8
      call-bound: 1.0.4
      define-properties: 1.2.1
      es-object-atoms: 1.1.1
    dev: true

  /string.prototype.trimstart@1.0.8:
    resolution: {integrity: sha512-UXSH262CSZY1tfu3G3Secr6uGLCFVPMhIqHjlgCUtCCcgihYc/xKs9djMTMUOb2j1mVSeU8EU6NWc/iQKU6Gfg==}
    engines: {node: '>= 0.4'}
    dependencies:
      call-bind: 1.0.8
      define-properties: 1.2.1
      es-object-atoms: 1.1.1
    dev: true

  /strip-ansi@6.0.1:
    resolution: {integrity: sha512-Y38VPSHcqkFrCpFnQ9vuSXmquuv5oXOKpGeT6aGrr3o3Gc9AlVa6JBfUSOCnbxGGZF+/0ooI7KrPuUSztUdU5A==}
    engines: {node: '>=8'}
    dependencies:
      ansi-regex: 5.0.1
    dev: true

  /strip-ansi@7.1.2:
    resolution: {integrity: sha512-gmBGslpoQJtgnMAvOVqGZpEz9dyoKTCzy2nfz/n8aIFhN/jCE/rCmcxabB6jOOHV+0WNnylOxaxBQPSvcWklhA==}
    engines: {node: '>=12'}
    dependencies:
      ansi-regex: 6.2.2
    dev: true

  /strip-bom@4.0.0:
    resolution: {integrity: sha512-3xurFv5tEgii33Zi8Jtp55wEIILR9eh34FAW00PZf+JnSsTmV/ioewSgQl97JHvgjoRGwPShsWm+IdrxB35d0w==}
    engines: {node: '>=8'}
    dev: true

  /strip-final-newline@2.0.0:
    resolution: {integrity: sha512-BrpvfNAE3dcvq7ll3xVumzjKjZQ5tI1sEUIKr3Uoks0XUl45St3FlatVqef9prk4jRDzhW6WZg+3bk93y6pLjA==}
    engines: {node: '>=6'}
    dev: true

  /strip-indent@3.0.0:
    resolution: {integrity: sha512-laJTa3Jb+VQpaC6DseHhF7dXVqHTfJPCRDaEbid/drOhgitgYku/letMUqOXFoWV0zIIUbjpdH2t+tYj4bQMRQ==}
    engines: {node: '>=8'}
    dependencies:
      min-indent: 1.0.1
    dev: true

  /strip-json-comments@3.1.1:
    resolution: {integrity: sha512-6fPc+R4ihwqP6N/aIv2f1gMH8lOVtWQHoqC4yK6oSDVVocumAsfCqjkXnqiYMhmMwS/mEHLp7Vehlt3ql6lEig==}
    engines: {node: '>=8'}
    dev: true

  /stylis@4.3.6:
    resolution: {integrity: sha512-yQ3rwFWRfwNUY7H5vpU0wfdkNSnvnJinhF9830Swlaxl03zsOjCfmX0ugac+3LtK0lYSgwL/KXc8oYL3mG4YFQ==}
    dev: true

  /supports-color@7.2.0:
    resolution: {integrity: sha512-qpCAvRl9stuOHveKsn7HncJRvv501qIacKzQlO/+Lwxc9+0q2wLyv4Dfvt80/DPn2pqOBsJdDiogXGR9+OvwRw==}
    engines: {node: '>=8'}
    dependencies:
      has-flag: 4.0.0
    dev: true

  /supports-color@8.1.1:
    resolution: {integrity: sha512-MpUEN2OodtUzxvKQl72cUF7RQ5EiHsGvSsVG0ia9c5RbWGL2CI4C7EpPS8UTBIplnlzZiNuV56w+FuNxy3ty2Q==}
    engines: {node: '>=10'}
    dependencies:
      has-flag: 4.0.0
    dev: true

  /supports-preserve-symlinks-flag@1.0.0:
    resolution: {integrity: sha512-ot0WnXS9fgdkgIcePe6RHNk1WA8+muPa6cSjeR3V8K27q9BB1rTE3R1p7Hv0z1ZyAc8s6Vvv8DIyWf681MAt0w==}
    engines: {node: '>= 0.4'}
    dev: true

  /symbol-tree@3.2.4:
    resolution: {integrity: sha512-9QNk5KwDF+Bvz+PyObkmSYjI5ksVUYtjW7AU22r2NKcfLJcXp96hkDWU3+XndOsUb+AQ9QhfzfCT2O+CNWT5Tw==}
    dev: true

  /synckit@0.11.11:
    resolution: {integrity: sha512-MeQTA1r0litLUf0Rp/iisCaL8761lKAZHaimlbGK4j0HysC4PLfqygQj9srcs0m2RdtDYnF8UuYyKpbjHYp7Jw==}
    engines: {node: ^14.18.0 || >=16.0.0}
    dependencies:
      '@pkgr/core': 0.2.9
    dev: true

  /tabster@8.5.6:
    resolution: {integrity: sha512-2vfrRGrx8O9BjdrtSlVA5fvpmbq5HQBRN13XFRg6LAvZ1Fr3QdBnswgT4YgFS5Bhoo5nxwgjRaRueI2Us/dv7g==}
    dependencies:
      keyborg: 2.6.0
      tslib: 2.8.1
    optionalDependencies:
      '@rollup/rollup-linux-x64-gnu': 4.40.0
    dev: true

  /tapable@1.1.3:
    resolution: {integrity: sha512-4WK/bYZmj8xLr+HUCODHGF1ZFzsYffasLUgEiMBY4fgtltdO6B4WJtlSbPaDTLpYTcGVwM2qLnFTICEcNxs3kA==}
    engines: {node: '>=6'}
    dev: true

  /tapable@2.3.0:
    resolution: {integrity: sha512-g9ljZiwki/LfxmQADO3dEY1CbpmXT5Hm2fJ+QaGKwSXUylMybePR7/67YW7jOrrvjEgL1Fmz5kzyAjWVWLlucg==}
    engines: {node: '>=6'}
    dev: true

  /terser-webpack-plugin@5.3.14(webpack@5.102.1):
    resolution: {integrity: sha512-vkZjpUjb6OMS7dhV+tILUW6BhpDR7P2L/aQSAv+Uwk+m8KATX9EccViHTJR2qDtACKPIYndLGCyl3FMo+r2LMw==}
    engines: {node: '>= 10.13.0'}
    peerDependencies:
      '@swc/core': '*'
      esbuild: '*'
      uglify-js: '*'
      webpack: ^5.1.0
    peerDependenciesMeta:
      '@swc/core':
        optional: true
      esbuild:
        optional: true
      uglify-js:
        optional: true
    dependencies:
      '@jridgewell/trace-mapping': 0.3.31
      jest-worker: 27.5.1
      schema-utils: 4.3.3
      serialize-javascript: 6.0.2
      terser: 5.44.0
      webpack: 5.102.1
    dev: true

  /terser@5.44.0:
    resolution: {integrity: sha512-nIVck8DK+GM/0Frwd+nIhZ84pR/BX7rmXMfYwyg+Sri5oGVE99/E3KvXqpC2xHFxyqXyGHTKBSioxxplrO4I4w==}
    engines: {node: '>=10'}
    hasBin: true
    dependencies:
      '@jridgewell/source-map': 0.3.11
      acorn: 8.15.0
      commander: 2.20.3
      source-map-support: 0.5.21
    dev: true

  /test-exclude@6.0.0:
    resolution: {integrity: sha512-cAGWPIyOHU6zlmg88jwm7VRyXnMN7iV68OGAbYDk/Mh/xC/pzVPlQtY6ngoIH/5/tciuhGfvESU8GrHrcxD56w==}
    engines: {node: '>=8'}
    dependencies:
      '@istanbuljs/schema': 0.1.3
      glob: 7.2.3
      minimatch: 3.1.2
    dev: true

  /text-table@0.2.0:
    resolution: {integrity: sha512-N+8UisAXDGk8PFXP4HAzVR9nbfmVJ3zYLAWiTIoqC5v5isinhr+r5uaO8+7r3BMfuNIufIsA7RdpVgacC2cSpw==}
    dev: true

  /tldts-core@6.1.86:
    resolution: {integrity: sha512-Je6p7pkk+KMzMv2XXKmAE3McmolOQFdxkKw0R8EYNr7sELW46JqnNeTX8ybPiQgvg1ymCoF8LXs5fzFaZvJPTA==}
    dev: true

  /tldts@6.1.86:
    resolution: {integrity: sha512-WMi/OQ2axVTf/ykqCQgXiIct+mSQDFdH2fkwhPwgEwvJ1kSzZRiinb0zF2Xb8u4+OqPChmyI6MEu4EezNJz+FQ==}
    hasBin: true
    dependencies:
      tldts-core: 6.1.86
    dev: true

  /tmpl@1.0.5:
    resolution: {integrity: sha512-3f0uOEAQwIqGuWW2MVzYg8fV/QNnc/IpuJNG837rLuczAaLVHslWHZQj4IGiEl5Hs3kkbhwL9Ab7Hrsmuj+Smw==}
    dev: true

  /to-regex-range@5.0.1:
    resolution: {integrity: sha512-65P7iz6X5yEr1cwcgvQxbbIw7Uk3gOy5dIdtZ4rDveLqhrdJP+Li/Hx6tyK0NEb+2GCyneCMJiGqrADCSNk8sQ==}
    engines: {node: '>=8.0'}
    dependencies:
      is-number: 7.0.0
    dev: true

  /tough-cookie@5.1.2:
    resolution: {integrity: sha512-FVDYdxtnj0G6Qm/DhNPSb8Ju59ULcup3tuJxkFb5K8Bv2pUXILbf0xZWU8PX8Ov19OXljbUyveOFwRMwkXzO+A==}
    engines: {node: '>=16'}
    dependencies:
      tldts: 6.1.86
    dev: true

  /tr46@5.1.1:
    resolution: {integrity: sha512-hdF5ZgjTqgAntKkklYw0R03MG2x/bSzTtkxmIRw/sTNV8YXsCJ1tfLAX23lhxhHJlEf3CRCOCGGWw3vI3GaSPw==}
    engines: {node: '>=18'}
    dependencies:
      punycode: 2.3.1
    dev: true

  /ts-api-utils@1.4.3(typescript@5.9.3):
    resolution: {integrity: sha512-i3eMG77UTMD0hZhgRS562pv83RC6ukSAC2GMNWc+9dieh/+jDM5u5YG+NHX6VNDRHQcHwmsTHctP9LhbC3WxVw==}
    engines: {node: '>=16'}
    peerDependencies:
      typescript: '>=4.2.0'
    dependencies:
      typescript: 5.9.3
    dev: true

  /ts-api-utils@2.1.0(typescript@5.9.3):
    resolution: {integrity: sha512-CUgTZL1irw8u29bzrOD/nH85jqyc74D6SshFgujOIA7osm2Rz7dYH77agkx7H4FBNxDq7Cjf+IjaX/8zwFW+ZQ==}
    engines: {node: '>=18.12'}
    peerDependencies:
      typescript: '>=4.8.4'
    dependencies:
      typescript: 5.9.3
    dev: true

  /ts-jest@29.4.5(jest@30.2.0)(typescript@5.9.3):
    resolution: {integrity: sha512-HO3GyiWn2qvTQA4kTgjDcXiMwYQt68a1Y8+JuLRVpdIzm+UOLSHgl/XqR4c6nzJkq5rOkjc02O2I7P7l/Yof0Q==}
    engines: {node: ^14.15.0 || ^16.10.0 || ^18.0.0 || >=20.0.0}
    hasBin: true
    peerDependencies:
      '@babel/core': '>=7.0.0-beta.0 <8'
      '@jest/transform': ^29.0.0 || ^30.0.0
      '@jest/types': ^29.0.0 || ^30.0.0
      babel-jest: ^29.0.0 || ^30.0.0
      esbuild: '*'
      jest: ^29.0.0 || ^30.0.0
      jest-util: ^29.0.0 || ^30.0.0
      typescript: '>=4.3 <6'
    peerDependenciesMeta:
      '@babel/core':
        optional: true
      '@jest/transform':
        optional: true
      '@jest/types':
        optional: true
      babel-jest:
        optional: true
      esbuild:
        optional: true
      jest-util:
        optional: true
    dependencies:
      bs-logger: 0.2.6
      fast-json-stable-stringify: 2.1.0
      handlebars: 4.7.8
      jest: 30.2.0(@types/node@24.7.1)
      json5: 2.2.3
      lodash.memoize: 4.1.2
      make-error: 1.3.6
      semver: 7.7.3
      type-fest: 4.41.0
      typescript: 5.9.3
      yargs-parser: 21.1.1
    dev: true

  /tslib@2.8.1:
    resolution: {integrity: sha512-oJFu94HQb+KVduSUQL7wnpmqnfmLsOA/nAh6b6EH0wCEoK0/mPeXU6c3wKDV83MkOuHPRHtSXKKU99IBazS/2w==}

  /type-check@0.4.0:
    resolution: {integrity: sha512-XleUoc9uwGXqjWwXaUTZAmzMcFZ5858QA2vvx1Ur5xIcixXIP+8LnFDgRplU30us6teqdlskFfu+ae4K79Ooew==}
    engines: {node: '>= 0.8.0'}
    dependencies:
      prelude-ls: 1.2.1
    dev: true

  /type-detect@4.0.8:
    resolution: {integrity: sha512-0fr/mIH1dlO+x7TlcMy+bIDqKPsw/70tVyeHW787goQjhmqaZe10uwLujubK9q9Lg6Fiho1KUKDYz0Z7k7g5/g==}
    engines: {node: '>=4'}
    dev: true

  /type-fest@0.20.2:
    resolution: {integrity: sha512-Ne+eE4r0/iWnpAxD852z3A+N0Bt5RN//NjJwRd2VFHEmrywxf5vsZlh4R6lixl6B+wz/8d+maTSAkN1FIkI3LQ==}
    engines: {node: '>=10'}
    dev: true

  /type-fest@0.21.3:
    resolution: {integrity: sha512-t0rzBq87m3fVcduHDUFhKmyyX+9eo6WQjZvf51Ea/M0Q7+T374Jp1aUiyUl0GKxp8M/OETVHSDvmkyPgvX+X2w==}
    engines: {node: '>=10'}
    dev: true

  /type-fest@4.41.0:
    resolution: {integrity: sha512-TeTSQ6H5YHvpqVwBRcnLDCBnDOHWYu7IvGbHT6N8AOymcr9PJGjc1GTtiWZTYg0NCgYwvnYWEkVChQAr9bjfwA==}
    engines: {node: '>=16'}
    dev: true

  /typed-array-buffer@1.0.3:
    resolution: {integrity: sha512-nAYYwfY3qnzX30IkA6AQZjVbtK6duGontcQm1WSG1MD94YLqK0515GNApXkoxKOWMusVssAHWLh9SeaoefYFGw==}
    engines: {node: '>= 0.4'}
    dependencies:
      call-bound: 1.0.4
      es-errors: 1.3.0
      is-typed-array: 1.1.15
    dev: true

  /typed-array-byte-length@1.0.3:
    resolution: {integrity: sha512-BaXgOuIxz8n8pIq3e7Atg/7s+DpiYrxn4vdot3w9KbnBhcRQq6o3xemQdIfynqSeXeDrF32x+WvfzmOjPiY9lg==}
    engines: {node: '>= 0.4'}
    dependencies:
      call-bind: 1.0.8
      for-each: 0.3.5
      gopd: 1.2.0
      has-proto: 1.2.0
      is-typed-array: 1.1.15
    dev: true

  /typed-array-byte-offset@1.0.4:
    resolution: {integrity: sha512-bTlAFB/FBYMcuX81gbL4OcpH5PmlFHqlCCpAl8AlEzMz5k53oNDvN8p1PNOWLEmI2x4orp3raOFB51tv9X+MFQ==}
    engines: {node: '>= 0.4'}
    dependencies:
      available-typed-arrays: 1.0.7
      call-bind: 1.0.8
      for-each: 0.3.5
      gopd: 1.2.0
      has-proto: 1.2.0
      is-typed-array: 1.1.15
      reflect.getprototypeof: 1.0.10
    dev: true

  /typed-array-length@1.0.7:
    resolution: {integrity: sha512-3KS2b+kL7fsuk/eJZ7EQdnEmQoaho/r6KUef7hxvltNA5DR8NAUM+8wJMbJyZ4G9/7i3v5zPBIMN5aybAh2/Jg==}
    engines: {node: '>= 0.4'}
    dependencies:
      call-bind: 1.0.8
      for-each: 0.3.5
      gopd: 1.2.0
      is-typed-array: 1.1.15
      possible-typed-array-names: 1.1.0
      reflect.getprototypeof: 1.0.10
    dev: true

  /typescript@5.8.2:
    resolution: {integrity: sha512-aJn6wq13/afZp/jT9QZmwEjDqqvSGp1VT5GVg+f/t6/oVyrgXM6BY1h9BRh/O5p3PlUPAe+WuiEZOmb/49RqoQ==}
    engines: {node: '>=14.17'}
    hasBin: true
    dev: true

  /typescript@5.9.3:
    resolution: {integrity: sha512-jl1vZzPDinLr9eUt3J/t7V6FgNEw9QjvBPdysz9KfQDD41fQrC2Y4vKQdiaUpFT4bXlb1RHhLpp8wtm6M5TgSw==}
    engines: {node: '>=14.17'}
    hasBin: true
    dev: true

  /uglify-js@3.19.3:
    resolution: {integrity: sha512-v3Xu+yuwBXisp6QYTcH4UbH+xYJXqnq2m/LtQVWKWzYc1iehYnLixoQDN9FH6/j9/oybfd6W9Ghwkl8+UMKTKQ==}
    engines: {node: '>=0.8.0'}
    hasBin: true
    requiresBuild: true
    dev: true
    optional: true

  /unbox-primitive@1.1.0:
    resolution: {integrity: sha512-nWJ91DjeOkej/TA8pXQ3myruKpKEYgqvpw9lz4OPHj/NWFNluYrjbz9j01CJ8yKQd2g4jFoOkINCTW2I5LEEyw==}
    engines: {node: '>= 0.4'}
    dependencies:
      call-bound: 1.0.4
      has-bigints: 1.1.0
      has-symbols: 1.1.0
      which-boxed-primitive: 1.1.1
    dev: true

  /undici-types@7.14.0:
    resolution: {integrity: sha512-QQiYxHuyZ9gQUIrmPo3IA+hUl4KYk8uSA7cHrcKd/l3p1OTpZcM0Tbp9x7FAtXdAYhlasd60ncPpgu6ihG6TOA==}
    dev: true

  /universalify@2.0.1:
    resolution: {integrity: sha512-gptHNQghINnc/vTGIk0SOFGFNXw7JVrlRUtConJRlvaw6DuX0wO5Jeko9sWrMBhh+PsYAZ7oXAiOnf/UKogyiw==}
    engines: {node: '>= 10.0.0'}
    dev: true

  /unrs-resolver@1.11.1:
    resolution: {integrity: sha512-bSjt9pjaEBnNiGgc9rUiHGKv5l4/TGzDmYw3RhnkJGtLhbnnA/5qJj7x3dNDCRx/PJxu774LlH8lCOlB4hEfKg==}
    requiresBuild: true
    dependencies:
      napi-postinstall: 0.3.4
    optionalDependencies:
      '@unrs/resolver-binding-android-arm-eabi': 1.11.1
      '@unrs/resolver-binding-android-arm64': 1.11.1
      '@unrs/resolver-binding-darwin-arm64': 1.11.1
      '@unrs/resolver-binding-darwin-x64': 1.11.1
      '@unrs/resolver-binding-freebsd-x64': 1.11.1
      '@unrs/resolver-binding-linux-arm-gnueabihf': 1.11.1
      '@unrs/resolver-binding-linux-arm-musleabihf': 1.11.1
      '@unrs/resolver-binding-linux-arm64-gnu': 1.11.1
      '@unrs/resolver-binding-linux-arm64-musl': 1.11.1
      '@unrs/resolver-binding-linux-ppc64-gnu': 1.11.1
      '@unrs/resolver-binding-linux-riscv64-gnu': 1.11.1
      '@unrs/resolver-binding-linux-riscv64-musl': 1.11.1
      '@unrs/resolver-binding-linux-s390x-gnu': 1.11.1
      '@unrs/resolver-binding-linux-x64-gnu': 1.11.1
      '@unrs/resolver-binding-linux-x64-musl': 1.11.1
      '@unrs/resolver-binding-wasm32-wasi': 1.11.1
      '@unrs/resolver-binding-win32-arm64-msvc': 1.11.1
      '@unrs/resolver-binding-win32-ia32-msvc': 1.11.1
      '@unrs/resolver-binding-win32-x64-msvc': 1.11.1
    dev: true

  /update-browserslist-db@1.1.3(browserslist@4.26.3):
    resolution: {integrity: sha512-UxhIZQ+QInVdunkDAaiazvvT/+fXL5Osr0JZlJulepYu6Jd7qJtDZjlur0emRlT71EN3ScPoE7gvsuIKKNavKw==}
    hasBin: true
    peerDependencies:
      browserslist: '>= 4.21.0'
    dependencies:
      browserslist: 4.26.3
      escalade: 3.2.0
      picocolors: 1.1.1
    dev: true

  /uri-js@4.4.1:
    resolution: {integrity: sha512-7rKUyy33Q1yc98pQ1DAmLtwX109F7TIfWlW1Ydo8Wl1ii1SeHieeh0HHfPeL2fMXK6z0s8ecKs9frCuLJvndBg==}
    dependencies:
      punycode: 2.3.1
    dev: true

  /use-sync-external-store@1.6.0(react@19.2.0):
    resolution: {integrity: sha512-Pp6GSwGP/NrPIrxVFAIkOQeyw8lFenOHijQWkUTrDvrF4ALqylP2C/KCkeS9dpUM3KvYRQhna5vt7IL95+ZQ9w==}
    peerDependencies:
      react: ^16.8.0 || ^17.0.0 || ^18.0.0 || ^19.0.0
    dependencies:
      react: 19.2.0
    dev: true

  /uuid@8.3.2:
    resolution: {integrity: sha512-+NYs2QeMWy+GWFOEm9xnn6HCDp0l7QBD7ml8zLUmJ+93Q5NF0NocErnwkTkXVFNiX3/fpC6afS8Dhb/gz7R7eg==}
    hasBin: true
    dev: true

  /v8-to-istanbul@9.3.0:
    resolution: {integrity: sha512-kiGUalWN+rgBJ/1OHZsBtU4rXZOfj/7rKQxULKlIzwzQSvMJUUNgPwJEEh7gU6xEVxC0ahoOBvN2YI8GH6FNgA==}
    engines: {node: '>=10.12.0'}
    dependencies:
      '@jridgewell/trace-mapping': 0.3.31
      '@types/istanbul-lib-coverage': 2.0.6
      convert-source-map: 2.0.0
    dev: true

  /w3c-xmlserializer@5.0.0:
    resolution: {integrity: sha512-o8qghlI8NZHU1lLPrpi2+Uq7abh4GGPpYANlalzWxyWteJOCsr/P+oPBA49TOLu5FTZO4d3F9MnWJfiMo4BkmA==}
    engines: {node: '>=18'}
    dependencies:
      xml-name-validator: 5.0.0
    dev: true

  /walker@1.0.8:
    resolution: {integrity: sha512-ts/8E8l5b7kY0vlWLewOkDXMmPdLcVV4GmOQLyxuSswIJsweeFZtAsMF7k1Nszz+TYBQrlYRmzOnr398y1JemQ==}
    dependencies:
      makeerror: 1.0.12
    dev: true

  /watchpack@2.4.0:
    resolution: {integrity: sha512-Lcvm7MGST/4fup+ifyKi2hjyIAwcdI4HRgtvTpIUxBRhB+RFtUh8XtDOxUfctVCnhVi+QQj49i91OyvzkJl6cg==}
    engines: {node: '>=10.13.0'}
    dependencies:
      glob-to-regexp: 0.4.1
      graceful-fs: 4.2.11
    dev: true

  /watchpack@2.4.4:
    resolution: {integrity: sha512-c5EGNOiyxxV5qmTtAB7rbiXxi1ooX1pQKMLX/MIabJjRA0SJBQOjKF+KSVfHkr9U1cADPon0mRiVe/riyaiDUA==}
    engines: {node: '>=10.13.0'}
    dependencies:
      glob-to-regexp: 0.4.1
      graceful-fs: 4.2.11
    dev: true

  /webidl-conversions@7.0.0:
    resolution: {integrity: sha512-VwddBukDzu71offAQR975unBIGqfKZpM+8ZX6ySk8nYhVoo5CYaZyzt3YBvYtRtO+aoGlqxPg/B87NGVZ/fu6g==}
    engines: {node: '>=12'}
    dev: true

  /webpack-sources@3.3.3:
    resolution: {integrity: sha512-yd1RBzSGanHkitROoPFd6qsrxt+oFhg/129YzheDGqeustzX0vTZJZsSsQjVQC4yzBQ56K55XU8gaNCtIzOnTg==}
    engines: {node: '>=10.13.0'}
    dev: true

  /webpack@5.102.1:
    resolution: {integrity: sha512-7h/weGm9d/ywQ6qzJ+Xy+r9n/3qgp/thalBbpOi5i223dPXKi04IBtqPN9nTd+jBc7QKfvDbaBnFipYp4sJAUQ==}
    engines: {node: '>=10.13.0'}
    hasBin: true
    peerDependencies:
      webpack-cli: '*'
    peerDependenciesMeta:
      webpack-cli:
        optional: true
    dependencies:
      '@types/eslint-scope': 3.7.7
      '@types/estree': 1.0.8
      '@types/json-schema': 7.0.15
      '@webassemblyjs/ast': 1.14.1
      '@webassemblyjs/wasm-edit': 1.14.1
      '@webassemblyjs/wasm-parser': 1.14.1
      acorn: 8.15.0
      acorn-import-phases: 1.0.4(acorn@8.15.0)
      browserslist: 4.26.3
      chrome-trace-event: 1.0.4
      enhanced-resolve: 5.18.3
      es-module-lexer: 1.7.0
      eslint-scope: 5.1.1
      events: 3.3.0
      glob-to-regexp: 0.4.1
      graceful-fs: 4.2.11
      json-parse-even-better-errors: 2.3.1
      loader-runner: 4.3.1
      mime-types: 2.1.35
      neo-async: 2.6.2
      schema-utils: 4.3.3
      tapable: 2.3.0
      terser-webpack-plugin: 5.3.14(webpack@5.102.1)
      watchpack: 2.4.4
      webpack-sources: 3.3.3
    transitivePeerDependencies:
      - '@swc/core'
      - esbuild
      - uglify-js
    dev: true

  /whatwg-encoding@3.1.1:
    resolution: {integrity: sha512-6qN4hJdMwfYBtE3YBTTHhoeuUrDBPZmbQaxWAqSALV/MeEnR5z1xd8UKud2RAkFoPkmB+hli1TZSnyi84xz1vQ==}
    engines: {node: '>=18'}
    dependencies:
      iconv-lite: 0.6.3
    dev: true

  /whatwg-mimetype@4.0.0:
    resolution: {integrity: sha512-QaKxh0eNIi2mE9p2vEdzfagOKHCcj1pJ56EEHGQOVxp8r9/iszLUUV7v89x9O1p/T+NlTM5W7jW6+cz4Fq1YVg==}
    engines: {node: '>=18'}
    dev: true

  /whatwg-url@14.2.0:
    resolution: {integrity: sha512-De72GdQZzNTUBBChsXueQUnPKDkg/5A5zp7pFDuQAj5UFoENpiACU0wlCvzpAGnTkj++ihpKwKyYewn/XNUbKw==}
    engines: {node: '>=18'}
    dependencies:
      tr46: 5.1.1
      webidl-conversions: 7.0.0
    dev: true

  /which-boxed-primitive@1.1.1:
    resolution: {integrity: sha512-TbX3mj8n0odCBFVlY8AxkqcHASw3L60jIuF8jFP78az3C2YhmGvqbHBpAjTRH2/xqYunrJ9g1jSyjCjpoWzIAA==}
    engines: {node: '>= 0.4'}
    dependencies:
      is-bigint: 1.1.0
      is-boolean-object: 1.2.2
      is-number-object: 1.1.1
      is-string: 1.1.1
      is-symbol: 1.1.1
    dev: true

  /which-builtin-type@1.2.1:
    resolution: {integrity: sha512-6iBczoX+kDQ7a3+YJBnh3T+KZRxM/iYNPXicqk66/Qfm1b93iu+yOImkg0zHbj5LNOcNv1TEADiZ0xa34B4q6Q==}
    engines: {node: '>= 0.4'}
    dependencies:
      call-bound: 1.0.4
      function.prototype.name: 1.1.8
      has-tostringtag: 1.0.2
      is-async-function: 2.1.1
      is-date-object: 1.1.0
      is-finalizationregistry: 1.1.1
      is-generator-function: 1.1.2
      is-regex: 1.2.1
      is-weakref: 1.1.1
      isarray: 2.0.5
      which-boxed-primitive: 1.1.1
      which-collection: 1.0.2
      which-typed-array: 1.1.19
    dev: true

  /which-collection@1.0.2:
    resolution: {integrity: sha512-K4jVyjnBdgvc86Y6BkaLZEN933SwYOuBFkdmBu9ZfkcAbdVbpITnDmjvZ/aQjRXQrv5EPkTnD1s39GiiqbngCw==}
    engines: {node: '>= 0.4'}
    dependencies:
      is-map: 2.0.3
      is-set: 2.0.3
      is-weakmap: 2.0.2
      is-weakset: 2.0.4
    dev: true

  /which-typed-array@1.1.19:
    resolution: {integrity: sha512-rEvr90Bck4WZt9HHFC4DJMsjvu7x+r6bImz0/BrbWb7A2djJ8hnZMrWnHo9F8ssv0OMErasDhftrfROTyqSDrw==}
    engines: {node: '>= 0.4'}
    dependencies:
      available-typed-arrays: 1.0.7
      call-bind: 1.0.8
      call-bound: 1.0.4
      for-each: 0.3.5
      get-proto: 1.0.1
      gopd: 1.2.0
      has-tostringtag: 1.0.2
    dev: true

  /which@2.0.2:
    resolution: {integrity: sha512-BLI3Tl1TW3Pvl70l3yq3Y64i+awpwXqsGBYWkkqMtnbXgrMD+yj7rhW0kuEDxzJaYXGjEW5ogapKNMEKNMjibA==}
    engines: {node: '>= 8'}
    hasBin: true
    dependencies:
      isexe: 2.0.0
    dev: true

  /word-wrap@1.2.5:
    resolution: {integrity: sha512-BN22B5eaMMI9UMtjrGd5g5eCYPpCPDUy0FJXbYsaT5zYxjFOckS53SQDE3pWkVoWpHXVb3BrYcEN4Twa55B5cA==}
    engines: {node: '>=0.10.0'}
    dev: true

  /wordwrap@1.0.0:
    resolution: {integrity: sha512-gvVzJFlPycKc5dZN4yPkP8w7Dc37BtP1yczEneOb4uq34pXZcvrtRTmWV8W+Ume+XCxKgbjM+nevkyFPMybd4Q==}
    dev: true

  /wrap-ansi@7.0.0:
    resolution: {integrity: sha512-YVGIj2kamLSTxw6NsZjoBxfSwsn0ycdesmc4p+Q21c5zPuZ1pl+NfxVdxPtdHvmNVOQ6XSYG4AUtyt/Fi7D16Q==}
    engines: {node: '>=10'}
    dependencies:
      ansi-styles: 4.3.0
      string-width: 4.2.3
      strip-ansi: 6.0.1
    dev: true

  /wrap-ansi@8.1.0:
    resolution: {integrity: sha512-si7QWI6zUMq56bESFvagtmzMdGOtoxfR+Sez11Mobfc7tm+VkUckk9bW2UeffTGVUbOksxmSw0AA2gs8g71NCQ==}
    engines: {node: '>=12'}
    dependencies:
      ansi-styles: 6.2.3
      string-width: 5.1.2
      strip-ansi: 7.1.2
    dev: true

  /wrappy@1.0.2:
    resolution: {integrity: sha512-l4Sp/DRseor9wL6EvV2+TuQn63dMkPjZ/sp9XkghTEbV9KlPS1xUsZ3u7/IQO4wxtcFB4bgpQPRcR3QCvezPcQ==}
    dev: true

  /write-file-atomic@5.0.1:
    resolution: {integrity: sha512-+QU2zd6OTD8XWIJCbffaiQeH9U73qIqafo1x6V1snCWYGJf6cVE0cDR4D8xRzcEnfI21IFrUPzPGtcPf8AC+Rw==}
    engines: {node: ^14.17.0 || ^16.13.0 || >=18.0.0}
    dependencies:
      imurmurhash: 0.1.4
      signal-exit: 4.1.0
    dev: true

  /ws@8.18.3:
    resolution: {integrity: sha512-PEIGCY5tSlUt50cqyMXfCzX+oOPqN0vuGqWzbcJ2xvnkzkq46oOpz7dQaTDBdfICb4N14+GARUDw2XV2N4tvzg==}
    engines: {node: '>=10.0.0'}
    peerDependencies:
      bufferutil: ^4.0.1
      utf-8-validate: '>=5.0.2'
    peerDependenciesMeta:
      bufferutil:
        optional: true
      utf-8-validate:
        optional: true
    dev: true

  /xml-name-validator@5.0.0:
    resolution: {integrity: sha512-EvGK8EJ3DhaHfbRlETOWAS5pO9MZITeauHKJyb8wyajUfQUenkIg2MvLDTZ4T/TgIcm3HU0TFBgWWboAZ30UHg==}
    engines: {node: '>=18'}
    dev: true

  /xml@1.0.1:
    resolution: {integrity: sha512-huCv9IH9Tcf95zuYCsQraZtWnJvBtLVE0QHMOs8bWyZAFZNDcYjsPq1nEx8jKA9y+Beo9v+7OBPRisQTjinQMw==}
    dev: true

  /xmlchars@2.2.0:
    resolution: {integrity: sha512-JZnDKK8B0RCDw84FNdDAIpZK+JuJw+s7Lz8nksI7SIuU3UXJJslUthsi+uWBUYOwPFwW7W7PRLRfUKpxjtjFCw==}
    dev: true

  /y18n@5.0.8:
    resolution: {integrity: sha512-0pfFzegeDWJHJIAmTLRP2DwHjdF5s7jo9tuztdQxAhINCdvS+3nGINqPd00AphqJR/0LhANUS6/+7SCb98YOfA==}
    engines: {node: '>=10'}
    dev: true

  /yallist@3.1.1:
    resolution: {integrity: sha512-a4UGQaWPH59mOXUYnAG2ewncQS4i4F43Tv3JoAM+s2VDAmS9NsK8GpDMLrCHPksFT7h3K6TOoUNn2pb7RoXx4g==}
    dev: true

  /yallist@4.0.0:
    resolution: {integrity: sha512-3wdGidZyq5PB084XLES5TpOSRA3wjXAlIWMhum2kRcv/41Sn2emQ0dycQW4uZXLejwKvg6EsvbdlVL+FYEct7A==}
    dev: true

  /yargs-parser@21.1.1:
    resolution: {integrity: sha512-tVpsJW7DdjecAiFpbIB1e3qxIQsE6NoPc5/eTdrbbIC4h0LVsWhnoa3g+m2HclBIujHzsxZ4VJVA+GUuc2/LBw==}
    engines: {node: '>=12'}
    dev: true

  /yargs@17.7.2:
    resolution: {integrity: sha512-7dSzzRQ++CKnNI/krKnYRV7JKKPUXMEh61soaHKg9mrWEhzFWhFnxPxGl+69cD1Ou63C13NUPCnmIcrvqCuM6w==}
    engines: {node: '>=12'}
    dependencies:
      cliui: 8.0.1
      escalade: 3.2.0
      get-caller-file: 2.0.5
      require-directory: 2.1.1
      string-width: 4.2.3
      y18n: 5.0.8
      yargs-parser: 21.1.1
    dev: true

  /yocto-queue@0.1.0:
    resolution: {integrity: sha512-rVksvsnNCdJ/ohGc6xgPwyN8eheCxsiLM8mxuE/t/mOVqJewPuO1miLpTHQiRgTKCLexL4MeAFVagts7HmNZ2Q==}
    engines: {node: '>=10'}
    dev: true

  /zod-validation-error@4.0.2(zod@4.1.12):
    resolution: {integrity: sha512-Q6/nZLe6jxuU80qb/4uJ4t5v2VEZ44lzQjPDhYJNztRQ4wyWc6VF3D3Kb/fAuPetZQnhS3hnajCf9CsWesghLQ==}
    engines: {node: '>=18.0.0'}
    peerDependencies:
      zod: ^3.25.0 || ^4.0.0
    dependencies:
      zod: 4.1.12
    dev: true

  /zod@4.1.12:
    resolution: {integrity: sha512-JInaHOamG8pt5+Ey8kGmdcAcg3OL9reK8ltczgHTAwNhMys/6ThXHityHxVV2p3fkw/c+MAvBHFVYHFZDmjMCQ==}
    dev: true<|MERGE_RESOLUTION|>--- conflicted
+++ resolved
@@ -19,14 +19,10 @@
         version: 9.72.2(@types/react-dom@19.2.1)(@types/react@19.2.2)(react-dom@19.2.0)(react@19.2.0)(scheduler@0.23.2)
       '@fluentui/react-icons':
         specifier: ^2.0.253
-<<<<<<< HEAD
-        version: 2.0.301(react@18.3.1)
+        version: 2.0.312(react@19.2.0)
       '@fluentui/react-shared-contexts':
         specifier: ^9.23.0
-        version: 9.23.1(@types/react@18.3.23)(react@18.3.1)
-=======
-        version: 2.0.312(react@19.2.0)
->>>>>>> 0d122b57
+        version: 9.25.2(@types/react@19.2.2)(react@19.2.0)
       '@microsoft/api-documenter':
         specifier: ^7.25.17
         version: 7.27.1(@types/node@24.7.1)
